--- conflicted
+++ resolved
@@ -90,46 +90,17 @@
 
 ### Jupyter Widget Support
 
-<<<<<<< HEAD
-For use in [JupyterLab](https://jupyterlab.readthedocs.io/en/stable/), install the `jupyterlab` and `anywidget`
-packages using `pip`:
-
-```
-pip install "jupyterlab>=3" "anywidget>=0.9.13"
-=======
 For use as a Jupyter widget, install `jupyter` and `anywidget`
 packages using `pip`:
 
 ```
 pip install jupyter anywidget
->>>>>>> 4d99b35f
 ```
 
 or `conda`:
 
 ```
-<<<<<<< HEAD
-conda install "jupyterlab>=3" "anywidget>=0.9.13"
-```
-
-Please check out our [Troubleshooting guide](https://plotly.com/python/troubleshooting/) if you run into any problems with JupyterLab.
-
-### Jupyter Notebook Support
-
-For use in the Jupyter Notebook, install the `notebook` and `anywidget`
-packages using `pip`:
-
-```
-pip install "notebook>=7.0" "anywidget>=0.9.13"
-```
-
-or `conda`:
-
-```
-conda install "notebook>=7.0" "anywidget>=0.9.13"
-=======
 conda install jupyter anywidget
->>>>>>> 4d99b35f
 ```
 
 ### Static Image Export
