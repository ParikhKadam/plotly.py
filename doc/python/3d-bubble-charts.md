---
jupyter:
  jupytext:
    notebook_metadata_filter: all
    text_representation:
      extension: .md
      format_name: markdown
      format_version: '1.3'
      jupytext_version: 1.16.4
  kernelspec:
    display_name: Python 3 (ipykernel)
    language: python
    name: python3
  language_info:
    codemirror_mode:
      name: ipython
      version: 3
    file_extension: .py
    mimetype: text/x-python
    name: python
    nbconvert_exporter: python
    pygments_lexer: ipython3
    version: 3.11.10
  plotly:
    description: How to make 3D Bubble Charts in Python with Plotly. Three examples
      of 3D Bubble Charts.
    display_as: 3d_charts
    language: python
    layout: base
    name: 3D Bubble Charts
    order: 6
    page_type: u-guide
    permalink: python/3d-bubble-charts/
    thumbnail: thumbnail/3dbubble.jpg
---

### 3d Bubble chart with Plotly Express

```python
import plotly.express as px
import numpy as np
df = px.data.gapminder()
fig = px.scatter_3d(df, x='year', y='continent', z='pop', size='gdpPercap', color='lifeExp',
                    hover_data=['country'])
fig.update_layout(scene_zaxis_type="log")
fig.show()
```

#### Simple Bubble Chart

```python
import plotly.graph_objects as go

import pandas as pd

# Get Data: this ex will only use part of it (i.e. rows 750-1500)
df = pd.read_csv('https://raw.githubusercontent.com/plotly/datasets/master/gapminderDataFiveYear.csv')

start, end = 750, 1500

fig = go.Figure(data=go.Scatter3d(
    x=df['year'][start:end],
    y=df['continent'][start:end],
    z=df['pop'][start:end],
    text=df['country'][start:end],
    mode='markers',
    marker=dict(
        sizemode='diameter',
        sizeref=750,
        size=df['gdpPercap'][start:end],
        color = df['lifeExp'][start:end],
        colorscale = 'Viridis',
        colorbar_title = 'Life<br>Expectancy',
        line_color='rgb(140, 140, 170)'
    )
))


fig.update_layout(height=800, width=800,
                  title='Examining Population and Life Expectancy Over Time')

fig.show()
```

#### Bubble Chart Sized by a Variable

Plot planets' distance from sun, density, and gravity with bubble size based on planet size

```python
import plotly.graph_objects as go

planets = ['Mercury', 'Venus', 'Earth', 'Mars', 'Jupiter', 'Saturn', 'Uranus', 'Neptune', 'Pluto']
planet_colors = ['rgb(135, 135, 125)', 'rgb(210, 50, 0)', 'rgb(50, 90, 255)',
                 'rgb(178, 0, 0)', 'rgb(235, 235, 210)', 'rgb(235, 205, 130)',
                 'rgb(55, 255, 217)', 'rgb(38, 0, 171)', 'rgb(255, 255, 255)']
distance_from_sun = [57.9, 108.2, 149.6, 227.9, 778.6, 1433.5, 2872.5, 4495.1, 5906.4]
density = [5427, 5243, 5514, 3933, 1326, 687, 1271, 1638, 2095]
gravity = [3.7, 8.9, 9.8, 3.7, 23.1, 9.0, 8.7, 11.0, 0.7]
planet_diameter = [4879, 12104, 12756, 6792, 142984, 120536, 51118, 49528, 2370]

# Create trace, sizing bubbles by planet diameter
fig = go.Figure(data=go.Scatter3d(
    x = distance_from_sun,
    y = density,
    z = gravity,
    text = planets,
    mode = 'markers',
    marker = dict(
        sizemode = 'diameter',
        sizeref = 750, # info on sizeref: https://plotly.com/python/reference/scatter/#scatter-marker-sizeref
        size = planet_diameter,
        color = planet_colors,
        )
))

<<<<<<< HEAD
fig.update_layout(
    width=800,
    height=800,
    title="Planets!",
    scene=dict(
        xaxis=dict(
            title=dict(
                text="Distance from Sun",
                font=dict(
                    color="white"
                )
            )
        ),
        yaxis=dict(
            title=dict(
                text="Density",
                font=dict(
                    color="white"
                )
            )
        ),
        zaxis=dict(
            title=dict(
                text="Gravity",
                font=dict(
                    color="white"
                )
            )
        ),
        bgcolor="rgb(20, 24, 54)"
    )
)

=======
fig.update_layout(width=800, height=800, title = 'Planets!',
                  scene = dict(xaxis=dict(title='Distance from Sun', title_font_color='white'),
                               yaxis=dict(title='Density', title_font_color='white'),
                               zaxis=dict(title='Gravity', title_font_color='white'),
                               bgcolor = 'rgb(20, 24, 54)'
                           ))
>>>>>>> a6da40be

fig.show()
```

#### Edit the Colorbar

Plot planets' distance from sun, density, and gravity with bubble size based on planet size

```python
import plotly.graph_objects as go

planets = ['Mercury', 'Venus', 'Earth', 'Mars', 'Jupiter', 'Saturn', 'Uranus', 'Neptune', 'Pluto']
temperatures = [167, 464, 15, -20, -65, -110, -140, -195, -200, -225]
distance_from_sun = [57.9, 108.2, 149.6, 227.9, 778.6, 1433.5, 2872.5, 4495.1, 5906.4]
density = [5427, 5243, 5514, 3933, 1326, 687, 1271, 1638, 2095]
gravity = [3.7, 8.9, 9.8, 3.7, 23.1, 9.0, 8.7, 11.0, 0.7]
planet_diameter = [4879, 12104, 12756, 6792, 142984, 120536, 51118, 49528, 2370]

# Create trace, sizing bubbles by planet diameter
fig = go.Figure(go.Scatter3d(
    x = distance_from_sun,
    y = density,
    z = gravity,
    text = planets,
    mode = 'markers',
    marker = dict(
        sizemode = 'diameter',
        sizeref = 750, # info on sizeref: https://plotly.com/python/reference/scatter/#scatter-marker-sizeref
        size = planet_diameter,
        color = temperatures,
        colorbar_title = 'Mean<br>Temperature',
        colorscale=[[0, 'rgb(5, 10, 172)'], [.3, 'rgb(255, 255, 255)'], [1, 'rgb(178, 10, 28)']]
        )
))

<<<<<<< HEAD
fig.update_layout(
    width=800,
    height=800,
    title="Planets!",
    scene=dict(
        xaxis=dict(
            title=dict(
                text="Distance from Sun",
                font=dict(
                    color="white"
                )
            )
        ),
        yaxis=dict(
            title=dict(
                text="Density",
                font=dict(
                    color="white"
                )
            )
        ),
        zaxis=dict(
            title=dict(
                text="Gravity",
                font=dict(
                    color="white"
                )
            )
        ),
        bgcolor="rgb(20, 24, 54)"
    )
)
=======
fig.update_layout(width=800, height=800, title = 'Planets!',
                  scene = dict(xaxis=dict(title='Distance from Sun', title_font_color='white'),
                               yaxis=dict(title='Density', title_font_color='white'),
                               zaxis=dict(title='Gravity', title_font_color='white'),
                               bgcolor = 'rgb(20, 24, 54)'
                           ))
>>>>>>> a6da40be

fig.show()
```

#### Reference

See https://plotly.com/python/reference/scatter3d/ and https://plotly.com/python/reference/scatter/#scatter-marker-sizeref <br>for more information and chart attribute options!<|MERGE_RESOLUTION|>--- conflicted
+++ resolved
@@ -113,7 +113,6 @@
         )
 ))
 
-<<<<<<< HEAD
 fig.update_layout(
     width=800,
     height=800,
@@ -146,15 +145,6 @@
         bgcolor="rgb(20, 24, 54)"
     )
 )
-
-=======
-fig.update_layout(width=800, height=800, title = 'Planets!',
-                  scene = dict(xaxis=dict(title='Distance from Sun', title_font_color='white'),
-                               yaxis=dict(title='Density', title_font_color='white'),
-                               zaxis=dict(title='Gravity', title_font_color='white'),
-                               bgcolor = 'rgb(20, 24, 54)'
-                           ))
->>>>>>> a6da40be
 
 fig.show()
 ```
@@ -190,7 +180,6 @@
         )
 ))
 
-<<<<<<< HEAD
 fig.update_layout(
     width=800,
     height=800,
@@ -223,14 +212,6 @@
         bgcolor="rgb(20, 24, 54)"
     )
 )
-=======
-fig.update_layout(width=800, height=800, title = 'Planets!',
-                  scene = dict(xaxis=dict(title='Distance from Sun', title_font_color='white'),
-                               yaxis=dict(title='Density', title_font_color='white'),
-                               zaxis=dict(title='Gravity', title_font_color='white'),
-                               bgcolor = 'rgb(20, 24, 54)'
-                           ))
->>>>>>> a6da40be
 
 fig.show()
 ```
