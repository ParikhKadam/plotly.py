---
jupyter:
  jupytext:
    notebook_metadata_filter: all
    text_representation:
      extension: .md
      format_name: markdown
      format_version: '1.3'
      jupytext_version: 1.16.1
  kernelspec:
    display_name: Python 3 (ipykernel)
    language: python
    name: python3
  language_info:
    codemirror_mode:
      name: ipython
      version: 3
    file_extension: .py
    mimetype: text/x-python
    name: python
    nbconvert_exporter: python
    pygments_lexer: ipython3
    version: 3.10.14
  plotly:
    description: Getting Started with Plotly for Python.
    has_thumbnail: false
    language: python
    layout: base
    name: Getting Started with Plotly
    page_type: u-guide
    permalink: python/getting-started/
    redirect_from:
    - python/getting_started/
    - /python/pytables/
---


### Overview

The [`plotly` Python library](/python/) is an interactive, [open-source](/python/is-plotly-free) plotting library that supports over 40 unique chart types covering a wide range of statistical, financial, geographic, scientific, and 3-dimensional use-cases.

Built on top of the Plotly JavaScript library ([plotly.js](https://plotly.com/javascript/)), `plotly` enables Python users to create beautiful interactive web-based visualizations that can be displayed in Jupyter notebooks, saved to standalone HTML files, or served as part of pure Python-built web applications using Dash. The `plotly` Python library is sometimes referred to as "plotly.py" to differentiate it from the JavaScript library.

Thanks to deep integration with our [Kaleido](https://medium.com/plotly/introducing-kaleido-b03c4b7b1d81) image export utility, `plotly` also provides great support for non-web contexts including desktop editors (e.g. QtConsole, Spyder, PyCharm) and static document publishing (e.g. exporting notebooks to PDF with high-quality vector images).

This Getting Started guide explains how to install `plotly` and related optional pages. Once you've installed, you can use our documentation in three main ways:

1. You jump right in to **examples** of how to make [basic charts](/python/basic-charts/), [statistical charts](/python/statistical-charts/), [scientific charts](/python/scientific-charts/), [financial charts](/python/financial-charts/), [maps](/python/maps/), and [3-dimensional charts](/python/3d-charts/).
2. If you prefer to learn about the **fundamentals** of the library first, you can read about [the structure of figures](/python/figure-structure/), [how to create and update figures](/python/creating-and-updating-figures/), [how to display figures](/python/renderers/), [how to theme figures with templates](/python/templates/), [how to export figures to various formats](/python/static-image-export/) and about [Plotly Express, the high-level API](/python/plotly-express/) for doing all of the above.
3. You can check out our exhaustive **reference** guides: the [Python API reference](/python-api-reference) or the [Figure Reference](/python/reference)

For information on using Python to build web applications containing plotly figures, see the [_Dash User Guide_](https://dash.plotly.com/).

We also encourage you to join the [Plotly Community Forum](http://community.plotly.com/) if you want help with anything related to `plotly`.

### Installation

`plotly` may be installed using `pip`:

```
$ pip install plotly==5.24.1
```

or `conda`:

```
$ conda install -c plotly plotly=5.24.1
```
This package contains everything you need to write figures to standalone HTML files.

> Note: **No internet connection, account, or payment is required to use plotly.py.** Prior to version 4, this library could operate in either an "online" or "offline" mode. The documentation tended to emphasize the online mode, where graphs get published to the Chart Studio web service. In version 4, all "online" functionality was removed from the `plotly` package and is now available as the separate, optional, `chart-studio` package (See below). **plotly.py version 4 is "offline" only, and does not include any functionality for uploading figures or data to cloud services.**


```python
import plotly.express as px
fig = px.bar(x=["a", "b", "c"], y=[1, 3, 2])
fig.write_html('first_figure.html', auto_open=True)
```

### Plotly charts in Dash

[Dash](https://plotly.com/dash/) is the best way to build analytical apps in Python using Plotly figures. To run the app below, run `pip install dash`, click "Download" to get the code and run `python app.py`.

Get started  with [the official Dash docs](https://dash.plotly.com/installation) and **learn how to effortlessly [style](https://plotly.com/dash/design-kit/) & [deploy](https://plotly.com/dash/app-manager/) apps like this with <a class="plotly-red" href="https://plotly.com/dash/">Dash Enterprise</a>.**


```python hide_code=true
from IPython.display import IFrame
snippet_url = 'https://python-docs-dash-snippets.herokuapp.com/python-docs-dash-snippets/'
IFrame(snippet_url + 'getting-started', width='100%', height=1200)
```

<div style="font-size: 0.9em;"><div style="width: calc(100% - 30px); box-shadow: none; border: thin solid rgb(229, 229, 229);"><div style="padding: 5px;"><div><p><strong>Sign up for Dash Club</strong> → Free cheat sheets plus updates from Chris Parmer and Adam Schroeder delivered to your inbox every two months. Includes tips and tricks, community apps, and deep dives into the Dash architecture.
<u><a href="https://go.plotly.com/dash-club?utm_source=Dash+Club+2022&utm_medium=graphing_libraries&utm_content=inline">Join now</a></u>.</p></div></div></div></div>


#### JupyterLab Support

To use `plotly` in [JupyterLab](https://jupyterlab.readthedocs.io/en/stable/), install the `jupyterlab` and `ipywidgets` packages in the same environment as you installed `plotly`, using `pip`:

```
$ pip install "jupyterlab>=3" "ipywidgets>=7.6"
```

or `conda`:

```
$ conda install "jupyterlab>=3" "ipywidgets>=7.6"
```

The `plotly` jupyterlab extension is included when you install `plotly` using `pip` or `conda`. When you run Jupyter Lab, ensure you are running it in the same environment that you installed `plotly` in so it has access to the `plotly` jupyterlab extension.

**JupyterLab 2 or earlier** does not support the prebuilt extensions installed using `pip` and `conda`. If you are using JupyterLab 2, run the following command to install the required JupyterLab extensions (note that this will require [`node`](https://nodejs.org/) to be installed):

```
# JupyterLab 2.x renderer support
jupyter labextension install jupyterlab-plotly@5.22.0 @jupyter-widgets/jupyterlab-manager
```

Launch JupyterLab with:

```
$ jupyter lab
```

and display plotly figures inline using the `plotly_mimetype` renderer...

```python
import plotly.express as px
fig = px.bar(x=["a", "b", "c"], y=[1, 3, 2])
fig.show()
```

or using `FigureWidget` objects.

```python
import plotly.express as px
fig = px.bar(x=["a", "b", "c"], y=[1, 3, 2])

import plotly.graph_objects as go
fig_widget = go.FigureWidget(fig)
fig_widget
```

<<<<<<< HEAD
=======
The instructions above apply to JupyterLab 3.x. **For JupyterLab 2 or earlier**, run the following commands to install the required JupyterLab extensions (note that this will require [`node`](https://nodejs.org/) to be installed):

```
# JupyterLab 2.x renderer support
jupyter labextension install jupyterlab-plotly@5.24.1 @jupyter-widgets/jupyterlab-manager
```

Please check out our [Troubleshooting guide](/python/troubleshooting/) if you run into any problems with JupyterLab, particularly if you are using multiple python environments inside Jupyter.


>>>>>>> 247d2d65
See [_Displaying Figures in Python_](/python/renderers/) for more information on the renderers framework, and see [_Plotly FigureWidget Overview_](/python/figurewidget/) for more information on using `FigureWidget`.

See the [Troubleshooting guide](/python/troubleshooting/) if you run into any problems with JupyterLab, particularly if you are using multiple Python environments inside Jupyter.



#### Jupyter Notebook Support

For use in the classic [Jupyter Notebook](https://jupyter.org/), install the `notebook` and `ipywidgets`
packages using `pip`:

```
$ pip install "notebook>=5.3" "ipywidgets>=7.5"
```

or `conda`:

```
$ conda install "notebook>=5.3" "ipywidgets>=7.5"
```

These packages contain everything you need to run a Jupyter notebook...

```
$ jupyter notebook
```

and display plotly figures inline using the notebook renderer...


```python
import plotly.express as px
fig = px.bar(x=["a", "b", "c"], y=[1, 3, 2])
fig.show()
```

or using `FigureWidget` objects.

```python
import plotly.express as px
fig = px.bar(x=["a", "b", "c"], y=[1, 3, 2])

import plotly.graph_objects as go
fig_widget = go.FigureWidget(fig)
fig_widget
```

See [_Displaying Figures in Python_](/python/renderers/) for more information on the renderers framework, and see [_Plotly FigureWidget Overview_](/python/figurewidget/) for more information on using `FigureWidget`.


### Static Image Export

plotly.py supports [static image export](https://plotly.com/python/static-image-export/),
using the either the [`kaleido`](https://github.com/plotly/Kaleido)
package (recommended, supported as of `plotly` version 4.9) or the [orca](https://github.com/plotly/orca)
command line utility (legacy as of `plotly` version 4.9).

#### Kaleido

The [`kaleido`](https://github.com/plotly/Kaleido) package has no dependencies and can be installed
using pip...

```
$ pip install -U kaleido
```

or conda.

```
$ conda install -c plotly python-kaleido
```

#### Orca

While Kaleido is now the recommended image export approach because it is easier to install
and more widely compatible, [static image export](https://plotly.com/python/static-image-export/)
can also be supported
by the legacy [orca](https://github.com/plotly/orca) command line utility and the
 [`psutil`](https://github.com/giampaolo/psutil) Python package.

These dependencies can both be installed using conda:

```
conda install -c plotly plotly-orca==1.3.1 psutil
```

Or, `psutil` can be installed using pip...

```
pip install psutil
```

and orca can be installed according to the instructions in the [orca README](https://github.com/plotly/orca).

#### Extended Geo Support

Some plotly.py features rely on fairly large geographic shape files. The county
choropleth figure factory is one such example. These shape files are distributed as a
separate `plotly-geo` package. This package can be installed using pip...

```
$ pip install plotly-geo==1.0.0
```

or conda.

```
$ conda install -c plotly plotly-geo=1.0.0
```

See [_USA County Choropleth Maps in Python_](/python/county-choropleth/) for more information on the county choropleth figure factory.

#### Chart Studio Support

The `chart-studio` package can be used to upload plotly figures to Plotly's Chart
Studio Cloud or On-Prem services. This package can be installed using pip...

```
$ pip install chart-studio==1.1.0
```

or conda.

```
$ conda install -c plotly chart-studio=1.1.0
```

> **Note:** This package is optional, and if it is not installed it is not possible for figures to be uploaded to the Chart Studio cloud service.

### Where to next?

Once you've installed, you can use our documentation in three main ways:

1. You jump right in to **examples** of how to make [basic charts](/python/basic-charts/), [statistical charts](/python/statistical-charts/), [scientific charts](/python/scientific-charts/), [financial charts](/python/financial-charts/), [maps](/python/maps/), and [3-dimensional charts](/python/3d-charts/).
2. If you prefer to learn about the **fundamentals** of the library first, you can read about [the structure of figures](/python/figure-structure/), [how to create and update figures](/python/creating-and-updating-figures/), [how to display figures](/python/renderers/), [how to theme figures with templates](/python/templates/), [how to export figures to various formats](/python/static-image-export/) and about [Plotly Express, the high-level API](/python/plotly-express/) for doing all of the above.
3. You can check out our exhaustive **reference** guides: the [Python API reference](/python-api-reference) or the [Figure Reference](/python/reference)

For information on using Python to build web applications containing plotly figures, see the [_Dash User Guide_](https://dash.plotly.com/).

We also encourage you to join the [Plotly Community Forum](http://community.plotly.com/) if you want help with anything related to `plotly`.<|MERGE_RESOLUTION|>--- conflicted
+++ resolved
@@ -142,19 +142,6 @@
 fig_widget
 ```
 
-<<<<<<< HEAD
-=======
-The instructions above apply to JupyterLab 3.x. **For JupyterLab 2 or earlier**, run the following commands to install the required JupyterLab extensions (note that this will require [`node`](https://nodejs.org/) to be installed):
-
-```
-# JupyterLab 2.x renderer support
-jupyter labextension install jupyterlab-plotly@5.24.1 @jupyter-widgets/jupyterlab-manager
-```
-
-Please check out our [Troubleshooting guide](/python/troubleshooting/) if you run into any problems with JupyterLab, particularly if you are using multiple python environments inside Jupyter.
-
-
->>>>>>> 247d2d65
 See [_Displaying Figures in Python_](/python/renderers/) for more information on the renderers framework, and see [_Plotly FigureWidget Overview_](/python/figurewidget/) for more information on using `FigureWidget`.
 
 See the [Troubleshooting guide](/python/troubleshooting/) if you run into any problems with JupyterLab, particularly if you are using multiple Python environments inside Jupyter.
