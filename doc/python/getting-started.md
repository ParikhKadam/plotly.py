--- conflicted
+++ resolved
@@ -96,27 +96,15 @@
 To use `plotly` in [JupyterLab](https://jupyterlab.readthedocs.io/en/stable/), install the `jupyterlab` and `anywidget` packages in the same environment as you installed `plotly`, using `pip`:
 
 ```
-<<<<<<< HEAD
-pip install "jupyterlab>=3" "anywidget>=0.9.13"
-=======
 $ pip install jupyterlab anywidget
->>>>>>> 4d99b35f
 ```
 
 or `conda`:
 
 ```
-<<<<<<< HEAD
-conda install "jupyterlab>=3" "anywidget>=0.9.13"
-```
-
-The `plotly` jupyterlab extension is included when you install `plotly` using `pip` or `conda`. When you run Jupyter Lab, ensure you are running it in the same environment that you installed `plotly` in so it has access to the `plotly` jupyterlab extension.
-
-=======
 $ conda install jupyterlab anywidget
 ```
 
->>>>>>> 4d99b35f
 Launch JupyterLab with:
 
 ```
