---
jupyter:
  jupytext:
    notebook_metadata_filter: all
    text_representation:
      extension: .md
      format_name: markdown
      format_version: '1.3'
      jupytext_version: 1.16.1
  kernelspec:
    display_name: Python 3 (ipykernel)
    language: python
    name: python3
  language_info:
    codemirror_mode:
      name: ipython
      version: 3
    file_extension: .py
    mimetype: text/x-python
    name: python
    nbconvert_exporter: python
    pygments_lexer: ipython3
    version: 3.10.11
  plotly:
    description: How to make Bar Charts in Python with Plotly.
    display_as: basic
    language: python
    layout: base
    name: Bar Charts
    order: 3
    page_type: example_index
    permalink: python/bar-charts/
    thumbnail: thumbnail/bar.jpg
---

### Bar chart with Plotly Express

[Plotly Express](/python/plotly-express/) is the easy-to-use, high-level interface to Plotly, which [operates on a variety of types of data](/python/px-arguments/) and produces [easy-to-style figures](/python/styling-plotly-express/).

With `px.bar`, **each row of the DataFrame is represented as a rectangular mark**. To aggregate multiple data points into the same rectangular mark, please refer to the [histogram documentation](/python/histograms).

In the example below, there is only a single row of data per year, so a single bar is displayed per year.

```python
import plotly.express as px
data_canada = px.data.gapminder().query("country == 'Canada'")
fig = px.bar(data_canada, x='year', y='pop')
fig.show()
```


#### Bar charts with Long Format Data

Long-form data has one row per observation, and one column per variable. This is suitable for storing and displaying multivariate data i.e. with dimension greater than 2. This format is sometimes called "tidy".

To learn more about how to provide a specific form of column-oriented data to 2D-Cartesian Plotly Express functions such as `px.bar`, see the [Plotly Express Wide-Form Support in Python
documentation](https://plotly.com/python/wide-form/).

For  detailed column-input-format documentation, see the [Plotly Express Arguments documentation](https://plotly.com/python/px-arguments/).

```python
import plotly.express as px

long_df = px.data.medals_long()

fig = px.bar(long_df, x="nation", y="count", color="medal", title="Long-Form Input")
fig.show()
```

```python
long_df
```

#### Bar charts with Wide Format Data
Wide-form data has one row per value of one of the first variable, and one column per value of the second variable. This is suitable for storing and displaying 2-dimensional data.

```python
import plotly.express as px

wide_df = px.data.medals_wide()

fig = px.bar(wide_df, x="nation", y=["gold", "silver", "bronze"], title="Wide-Form Input")
fig.show()
```

```python
wide_df
```

### Bar charts in Dash

[Dash](https://plotly.com/dash/) is the best way to build analytical apps in Python using Plotly figures. To run the app below, run `pip install dash`, click "Download" to get the code and run `python app.py`.

Get started  with [the official Dash docs](https://dash.plotly.com/installation) and **learn how to effortlessly [style](https://plotly.com/dash/design-kit/) & [deploy](https://plotly.com/dash/app-manager/) apps like this with <a class="plotly-red" href="https://plotly.com/dash/">Dash Enterprise</a>.**


```python hide_code=true
from IPython.display import IFrame
snippet_url = 'https://python-docs-dash-snippets.herokuapp.com/python-docs-dash-snippets/'
IFrame(snippet_url + 'bar-charts', width='100%', height=1200)
```

<div style="font-size: 0.9em;"><div style="width: calc(100% - 30px); box-shadow: none; border: thin solid rgb(229, 229, 229);"><div style="padding: 5px;"><div><p><strong>Sign up for Dash Club</strong> → Free cheat sheets plus updates from Chris Parmer and Adam Schroeder delivered to your inbox every two months. Includes tips and tricks, community apps, and deep dives into the Dash architecture.
<u><a href="https://go.plotly.com/dash-club?utm_source=Dash+Club+2022&utm_medium=graphing_libraries&utm_content=inline">Join now</a></u>.</p></div></div></div></div>


### Colored Bars

The bar plot can be customized using keyword arguments, for example to use [continuous color](https://plotly.com/python/colorscales/), as below, or [discrete color](/python/discrete-color/), as above.

```python
import plotly.express as px

df = px.data.gapminder().query("country == 'Canada'")
fig = px.bar(df, x='year', y='pop',
             hover_data=['lifeExp', 'gdpPercap'], color='lifeExp',
             labels={'pop':'population of Canada'}, height=400)
fig.show()
```

```python
import plotly.express as px

df = px.data.gapminder().query("continent == 'Oceania'")
fig = px.bar(df, x='year', y='pop',
             hover_data=['lifeExp', 'gdpPercap'], color='country',
             labels={'pop':'population of Canada'}, height=400)
fig.show()
```

### Stacked vs Grouped Bars

When several rows share the same value of `x` (here Female or Male), the rectangles are stacked on top of one another by default.

```python
import plotly.express as px
df = px.data.tips()
fig = px.bar(df, x="sex", y="total_bill", color='time')
fig.show()
```

The default stacked bar chart behavior can be changed to grouped (also known as clustered) using the `barmode` argument:

```python
import plotly.express as px
df = px.data.tips()
fig = px.bar(df, x="sex", y="total_bill",
             color='smoker', barmode='group',
             height=400)
fig.show()
```

### Aggregating into Single Colored Bars

As noted above `px.bar()` will result in **one rectangle drawn per row of input**. This can sometimes result in a striped look as in the examples above. To combine these rectangles into one per color per position, you can use `px.histogram()`, which has [its own detailed documentation page](/python/histogram).

> `px.bar` and `px.histogram` are designed  to be nearly interchangeable in their call signatures, so as to be able to switch between aggregated and disaggregated bar representations.

```python
import plotly.express as px
df = px.data.tips()
fig = px.histogram(df, x="sex", y="total_bill",
             color='smoker', barmode='group',
             height=400)
fig.show()
```

`px.histogram()` will aggregate `y` values by summing them by default, but the `histfunc` argument can be used to set this to `avg` to create what is sometimes called a "barplot" which summarizes the central tendency of a dataset, rather than visually representing the totality of the dataset.

> Warning: when using `histfunc`s other than `"sum"` or `"count"` it can be very misleading to use a `barmode` other than `"group"`, as stacked bars in effect represent the sum of the bar heights, and summing averages is rarely a reasonable thing to visualize.

```python
import plotly.express as px
df = px.data.tips()
fig = px.histogram(df, x="sex", y="total_bill",
             color='smoker', barmode='group',
             histfunc='avg',
             height=400)
fig.show()
```

### Bar Charts with Text

*New in v5.5*

You can add text to bars using the `text_auto` argument. Setting it to `True` will display the values on the bars, and setting it to a `d3-format` formatting string will control the output format.

```python
import plotly.express as px
df = px.data.medals_long()

fig = px.bar(df, x="medal", y="count", color="nation", text_auto=True)
fig.show()
```

The `text` argument can be used to display arbitrary text on the bars:

```python
import plotly.express as px
df = px.data.medals_long()

fig = px.bar(df, x="medal", y="count", color="nation", text="nation")
fig.show()
```

By default, Plotly will scale and rotate text labels to maximize the number of visible labels, which can result in a variety of text angles and sizes and positions in the same figure. The `textfont`, `textposition` and `textangle` trace attributes can be used to control these.

Here is an example of the default behavior:

```python
import plotly.express as px

df = px.data.gapminder().query("continent == 'Europe' and year == 2007 and pop > 2.e6")
fig = px.bar(df, y='pop', x='country', text_auto='.2s',
            title="Default: various text sizes, positions and angles")
fig.show()
```

Here is the same data with less variation in text formatting. Note that `textfont_size` will set the *maximum* size. The `layout.uniformtext` attribute can be used to guarantee that all text labels are the same size. See the [documentation on text and annotations](/python/text-and-annotations/) for details.

The `cliponaxis` attribute is set to `False` in the example below to ensure that the outside text on the tallest bar is allowed to render outside of the plotting area.

```python
import plotly.express as px

df = px.data.gapminder().query("continent == 'Europe' and year == 2007 and pop > 2.e6")
fig = px.bar(df, y='pop', x='country', text_auto='.2s',
            title="Controlled text sizes, positions and angles")
fig.update_traces(textfont_size=12, textangle=0, textposition="outside", cliponaxis=False)
fig.show()
```

### Pattern Fills

*New in v5.0*


Bar charts afford the use of [patterns (also known as hatching or texture)](/python/pattern-hatching-texture/) in addition to color:

```python
import plotly.express as px
df = px.data.medals_long()

fig = px.bar(df, x="medal", y="count", color="nation",
             pattern_shape="nation", pattern_shape_sequence=[".", "x", "+"])
fig.show()
```

### Facetted subplots

Use the keyword arguments `facet_row` (resp. `facet_col`) to create facetted subplots, where different rows (resp. columns) correspond to different values of the dataframe column specified in `facet_row`.

```python
import plotly.express as px
df = px.data.tips()
fig = px.bar(df, x="sex", y="total_bill", color="smoker", barmode="group",
             facet_row="time", facet_col="day",
             category_orders={"day": ["Thur", "Fri", "Sat", "Sun"],
                              "time": ["Lunch", "Dinner"]})
fig.show()
```

#### Basic Bar Charts with plotly.graph_objects

If Plotly Express does not provide a good starting point, it is also possible to use [the more generic `go.Bar` class from `plotly.graph_objects`](/python/graph-objects/).

```python
import plotly.graph_objects as go
animals=['giraffes', 'orangutans', 'monkeys']

fig = go.Figure([go.Bar(x=animals, y=[20, 14, 23])])
fig.show()
```

#### Grouped Bar Chart

Customize the figure using `fig.update`.

```python
import plotly.graph_objects as go
animals=['giraffes', 'orangutans', 'monkeys']

fig = go.Figure(data=[
    go.Bar(name='SF Zoo', x=animals, y=[20, 14, 23]),
    go.Bar(name='LA Zoo', x=animals, y=[12, 18, 29])
])
# Change the bar mode
fig.update_layout(barmode='group')
fig.show()
```

### Stacked Bar Chart

```python
import plotly.graph_objects as go
animals=['giraffes', 'orangutans', 'monkeys']

fig = go.Figure(data=[
    go.Bar(name='SF Zoo', x=animals, y=[20, 14, 23]),
    go.Bar(name='LA Zoo', x=animals, y=[12, 18, 29])
])
# Change the bar mode
fig.update_layout(barmode='stack')
fig.show()
```

### Stacked Bar Chart From Aggregating a DataFrame

Stacked bar charts are a powerful way to present results summarizing categories generated using the Pandas aggregate commands. `pandas.DataFrame.agg` produces a wide data set format incompatible with `px.bar`. Transposing and updating the indexes to achieve `px.bar` compatibility is a somewhat involved option. Here is one straightforward alternative, which presents the aggregated data as a stacked bar using plotly.graph_objects.

```python
from plotly import graph_objects as go
import pandas as pd

# Get one year of gapminder data
url = 'https://raw.githubusercontent.com/plotly/datasets/master/gapminderDataFiveYear.csv'
df = pd.read_csv(url)
df = df[df['year']==2007]
df["gdp"]=df["pop"]*df['gdpPercap']


# Build the summary of interest
df_summarized = df.groupby("continent", observed=True).agg("sum").reset_index()

df_summarized["percent of world population"]=100*df_summarized["pop"]/df_summarized["pop"].sum()
df_summarized["percent of world GDP"]=100*df_summarized["gdp"]/df_summarized["gdp"].sum()


df = df_summarized[["continent",
"percent of world population",
"percent of world GDP",
]]

# We now have a wide data frame, but it's in the opposite orientation from the one that px is designed to deal with.
# Transposing it and rebuilding the indexes is an option, but iterating through the DF using graph objects is more succinct.

fig=go.Figure()
for category in df_summarized["continent"].values:
    fig.add_trace(go.Bar(
            x=df.columns[1:],
            # We need to get a pandas series that contains just the values to graph;
            # We do so by selecting the right row, selecting the right columns
            # and then transposing and using iloc to convert to a series
            # Here, we assume that the bar element category variable is in column 0
            y=list(df.loc[df["continent"]==category][list(df.columns[1:])].transpose().iloc[:,0]),
            name=str(category)


        )
)
fig.update_layout(barmode="stack")

fig.show()
```


### Bar Chart with Hover Text

```python
import plotly.graph_objects as go

x = ['Product A', 'Product B', 'Product C']
y = [20, 14, 23]

# Use the hovertext kw argument for hover text
fig = go.Figure(data=[go.Bar(x=x, y=y,
            hovertext=['27% market share', '24% market share', '19% market share'])])
# Customize aspect
fig.update_traces(marker_color='rgb(158,202,225)', marker_line_color='rgb(8,48,107)',
                  marker_line_width=1.5, opacity=0.6)
fig.update_layout(title_text='January 2013 Sales Report')
fig.show()
```

### Bar Chart with Direct Labels

```python
import plotly.graph_objects as go

x = ['Product A', 'Product B', 'Product C']
y = [20, 14, 23]

# Use textposition='auto' for direct text
fig = go.Figure(data=[go.Bar(
            x=x, y=y,
            text=y,
            textposition='auto',
        )])

fig.show()
```

### Controlling text fontsize with uniformtext

If you want all the text labels to have the same size, you can use the `uniformtext` layout parameter. The `minsize` attribute sets the font size, and the `mode` attribute sets what happens for labels which cannot fit with the desired fontsize: either `hide` them or `show` them with overflow. In the example below we also force the text to be outside of bars with `textposition`.

```python
import plotly.express as px

df = px.data.gapminder().query("continent == 'Europe' and year == 2007 and pop > 2.e6")
fig = px.bar(df, y='pop', x='country', text='pop')
fig.update_traces(texttemplate='%{text:.2s}', textposition='outside')
fig.update_layout(uniformtext_minsize=8, uniformtext_mode='hide')
fig.show()
```

### Rotated Bar Chart Labels

```python
import plotly.graph_objects as go

months = ['Jan', 'Feb', 'Mar', 'Apr', 'May', 'Jun',
          'Jul', 'Aug', 'Sep', 'Oct', 'Nov', 'Dec']

fig = go.Figure()
fig.add_trace(go.Bar(
    x=months,
    y=[20, 14, 25, 16, 18, 22, 19, 15, 12, 16, 14, 17],
    name='Primary Product',
    marker_color='indianred'
))
fig.add_trace(go.Bar(
    x=months,
    y=[19, 14, 22, 14, 16, 19, 15, 14, 10, 12, 12, 16],
    name='Secondary Product',
    marker_color='lightsalmon'
))

# Here we modify the tickangle of the xaxis, resulting in rotated labels.
fig.update_layout(barmode='group', xaxis_tickangle=-45)
fig.show()
```

### Customizing Individual Bar Colors

```python
import plotly.graph_objects as go

colors = ['lightslategray',] * 5
colors[1] = 'crimson'

fig = go.Figure(data=[go.Bar(
    x=['Feature A', 'Feature B', 'Feature C',
       'Feature D', 'Feature E'],
    y=[20, 14, 23, 25, 22],
    marker_color=colors # marker color can be a single color value or an iterable
)])
fig.update_layout(title_text='Least Used Feature')
```

### Customizing Individual Bar Widths

```python
import plotly.graph_objects as go

fig = go.Figure(data=[go.Bar(
    x=[1, 2, 3, 5.5, 10],
    y=[10, 8, 6, 4, 2],
    width=[0.8, 0.8, 0.8, 3.5, 4] # customize width here
)])

fig.show()
```

Bar charts with custom widths can be used to make mekko charts (also known as marimekko charts, mosaic plots, or variwide charts).

```python
import plotly.graph_objects as go
import numpy as np

labels = ["apples","oranges","pears","bananas"]
widths = np.array([10,20,20,50])

data = {
    "South": [50,80,60,70],
    "North": [50,20,40,30]
}

fig = go.Figure()
for key in data:
    fig.add_trace(go.Bar(
        name=key,
        y=data[key],
        x=np.cumsum(widths)-widths,
        width=widths,
        offset=0,
        customdata=np.transpose([labels, widths*data[key]]),
        texttemplate="%{y} x %{width} =<br>%{customdata[1]}",
        textposition="inside",
        textangle=0,
        textfont_color="white",
        hovertemplate="<br>".join([
            "label: %{customdata[0]}",
            "width: %{width}",
            "height: %{y}",
            "area: %{customdata[1]}",
        ])
    ))

fig.update_xaxes(
    tickvals=np.cumsum(widths)-widths/2,
    ticktext= ["%s<br>%d" % (l, w) for l, w in zip(labels, widths)]
)

fig.update_xaxes(range=[0,100])
fig.update_yaxes(range=[0,100])

fig.update_layout(
    title_text="Marimekko Chart",
    barmode="stack",
    uniformtext=dict(mode="hide", minsize=10),
)
```

### Customizing Individual Bar Base

```python
import plotly.graph_objects as go

years = ['2016','2017','2018']

fig = go.Figure()
fig.add_trace(go.Bar(x=years, y=[500, 600, 700],
                base=[-500,-600,-700],
                marker_color='crimson',
                name='expenses'))
fig.add_trace(go.Bar(x=years, y=[300, 400, 700],
                base=0,
                marker_color='lightslategrey',
                name='revenue'
                ))

fig.show()
```

### Rounded Bars

*New in 5.19*

You can round the corners on all bar traces in a figure by setting `barcornerradius` on the figure's layout. `barcornerradius` can be a number of pixels or a percentage of the bar width (using a string ending in %, for example "20%").

In this example, we set all bars to have a radius of 15 pixels.

```python
import plotly.graph_objects as go
from plotly import data

df = data.medals_wide()

fig = go.Figure(
    data=[
        go.Bar(x=df.nation, y=df.gold, name="Gold"),
        go.Bar(x=df.nation, y=df.silver, name="Silver"),
        go.Bar(x=df.nation, y=df.bronze, name="Bronze"),
    ],
    layout=dict(
        barcornerradius=15,
    ),
)

fig.show()
```

When you don't want all bar traces in a figure to have the same rounded corners, you can instead configure rounded corners on each trace using `marker.cornerradius`. In this example, which uses subplots, the first trace has a corner radius of 30 pixels, the second trace has a bar corner radius of 30% of the bar width, and the third trace has no rounded corners set.

```python
import plotly.graph_objects as go
from plotly.subplots import make_subplots
from plotly import data

df = data.medals_wide()

fig = make_subplots(rows=1, cols=3, shared_yaxes=True)

fig.add_trace(
    go.Bar(x=df.nation, y=df.gold, name="Gold", marker=dict(cornerradius=30)), 1, 1
)
fig.add_trace(
    go.Bar(x=df.nation, y=df.silver, name="Silver", marker=dict(cornerradius="30%")),
    1,
    2,
)

fig.add_trace(
    go.Bar(x=df.nation, y=df.bronze, name="Bronze"),
    1,
    3,
)


fig.show()
```

### Colored and Styled Bar Chart

In this example several parameters of the layout as customized, hence it is convenient to use directly the `go.Layout(...)` constructor instead of calling `fig.update`.

```python
import plotly.graph_objects as go

years = [1995, 1996, 1997, 1998, 1999, 2000, 2001, 2002, 2003,
         2004, 2005, 2006, 2007, 2008, 2009, 2010, 2011, 2012]

fig = go.Figure()
fig.add_trace(go.Bar(x=years,
                y=[219, 146, 112, 127, 124, 180, 236, 207, 236, 263,
                   350, 430, 474, 526, 488, 537, 500, 439],
                name='Rest of world',
                marker_color='rgb(55, 83, 109)'
                ))
fig.add_trace(go.Bar(x=years,
                y=[16, 13, 10, 11, 28, 37, 43, 55, 56, 88, 105, 156, 270,
                   299, 340, 403, 549, 499],
                name='China',
                marker_color='rgb(26, 118, 255)'
                ))

fig.update_layout(
    title='US Export of Plastic Scrap',
    xaxis_tickfont_size=14,
    yaxis=dict(
<<<<<<< HEAD
        title=dict(
            text="USD (millions)",
            font=dict(
                size=16
            )
        ),
=======
        title='USD (millions)',
        title_font_size=16,
>>>>>>> a6da40be
        tickfont_size=14,
    ),
    legend=dict(
        x=0,
        y=1.0,
        bgcolor='rgba(255, 255, 255, 0)',
        bordercolor='rgba(255, 255, 255, 0)'
    ),
    barmode='group',
    bargap=0.15, # gap between bars of adjacent location coordinates.
    bargroupgap=0.1 # gap between bars of the same location coordinate.
)
fig.show()
```

### Bar Chart with Relative Barmode

With "relative" barmode, the bars are stacked on top of one another, with negative values
below the axis, positive values above.

```python
import plotly.graph_objects as go
x = [1, 2, 3, 4]

fig = go.Figure()
fig.add_trace(go.Bar(x=x, y=[1, 4, 9, 16]))
fig.add_trace(go.Bar(x=x, y=[6, -8, -4.5, 8]))
fig.add_trace(go.Bar(x=x, y=[-15, -3, 4.5, -8]))
fig.add_trace(go.Bar(x=x, y=[-1, 3, -3, -4]))

fig.update_layout(barmode='relative', title_text='Relative Barmode')
fig.show()
```

### Bar Chart with Sorted or Ordered Categories

Set `categoryorder` to `"category ascending"` or `"category descending"` for the alphanumerical order of the category names or `"total ascending"` or `"total descending"` for numerical order of values. [categoryorder](https://plotly.com/python/reference/layout/xaxis/#layout-xaxis-categoryorder) for more information. Note that sorting the bars by a particular trace isn't possible right now - it's only possible to sort by the total values. Of course, you can always sort your data _before_ plotting it if you need more customization.

This example orders the bar chart alphabetically with `categoryorder: 'category ascending'`

```python
import plotly.graph_objects as go

x=['b', 'a', 'c', 'd']
fig = go.Figure(go.Bar(x=x, y=[2,5,1,9], name='Montreal'))
fig.add_trace(go.Bar(x=x, y=[1, 4, 9, 16], name='Ottawa'))
fig.add_trace(go.Bar(x=x, y=[6, 8, 4.5, 8], name='Toronto'))

fig.update_layout(barmode='stack', xaxis={'categoryorder':'category ascending'})
fig.show()
```

This example shows how to customise sort ordering by defining `categoryorder` to "array" to derive the ordering from the attribute `categoryarray`.

```python
import plotly.graph_objects as go

x=['b', 'a', 'c', 'd']
fig = go.Figure(go.Bar(x=x, y=[2,5,1,9], name='Montreal'))
fig.add_trace(go.Bar(x=x, y=[1, 4, 9, 16], name='Ottawa'))
fig.add_trace(go.Bar(x=x, y=[6, 8, 4.5, 8], name='Toronto'))

fig.update_layout(barmode='stack', xaxis={'categoryorder':'array', 'categoryarray':['d','a','c','b']})
fig.show()
```

This example orders the bar chart by descending value with `categoryorder: 'total descending'`

```python
import plotly.graph_objects as go

x=['b', 'a', 'c', 'd']
fig = go.Figure(go.Bar(x=x, y=[2,5,1,9], name='Montreal'))
fig.add_trace(go.Bar(x=x, y=[1, 4, 9, 16], name='Ottawa'))
fig.add_trace(go.Bar(x=x, y=[6, 8, 4.5, 8], name='Toronto'))

fig.update_layout(barmode='stack', xaxis={'categoryorder':'total descending'})
fig.show()
```

### Horizontal Bar Charts

See examples of horizontal bar charts [here](https://plotly.com/python/horizontal-bar-charts/).

### Bar Charts With Multicategory Axis Type

If your traces have arrays for `x` or `y`, then the axis type is automatically inferred to be `multicategory`.

```python
import plotly.graph_objects as go
x = [
    ["BB+", "BB+", "BB+", "BB", "BB", "BB"],
    [16, 17, 18, 16, 17, 18,]
]
fig = go.Figure()
fig.add_bar(x=x,y=[1,2,3,4,5,6])
fig.add_bar(x=x,y=[6,5,4,3,2,1])
fig.update_layout(barmode="relative")
fig.show()
```




### Reference

See [function reference for `px.bar()`](https://plotly.com/python-api-reference/generated/plotly.express.bar) or https://plotly.com/python/reference/bar/ for more information and chart attribute options!<|MERGE_RESOLUTION|>--- conflicted
+++ resolved
@@ -619,18 +619,12 @@
     title='US Export of Plastic Scrap',
     xaxis_tickfont_size=14,
     yaxis=dict(
-<<<<<<< HEAD
         title=dict(
             text="USD (millions)",
             font=dict(
                 size=16
             )
         ),
-=======
-        title='USD (millions)',
-        title_font_size=16,
->>>>>>> a6da40be
-        tickfont_size=14,
     ),
     legend=dict(
         x=0,
