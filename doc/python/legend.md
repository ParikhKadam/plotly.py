---
jupyter:
  jupytext:
    notebook_metadata_filter: all
    text_representation:
      extension: .md
      format_name: markdown
      format_version: '1.3'
      jupytext_version: 1.14.1
  kernelspec:
    display_name: Python 3
    language: python
    name: python3
  language_info:
    codemirror_mode:
      name: ipython
      version: 3
    file_extension: .py
    mimetype: text/x-python
    name: python
    nbconvert_exporter: python
    pygments_lexer: ipython3
<<<<<<< HEAD
    version: 3.8.0
=======
    version: 3.8.8
>>>>>>> b14f8ada
  plotly:
    description: How to configure and style the legend in Plotly with Python.
    display_as: file_settings
    language: python
    layout: base
    name: Legends
    order: 15
    permalink: python/legend/
    redirect_from: python/horizontal-legend/
    thumbnail: thumbnail/legends.gif
---

### Trace Types, Legends and Color Bars

[Traces](/python/figure-structure) of most types can be optionally associated with a single legend item in the [legend](/python/legend/). Whether or not a given trace appears in the legend is controlled via the `showlegend` attribute. Traces which are their own subplots (see above) do not support this, with the exception of traces of type `pie` and `funnelarea` for which every distinct color represented in the trace gets a separate legend item. Users may show or hide traces by clicking or double-clicking on their associated legend item. Traces that support legend items also support the `legendgroup` attribute, and all traces with the same legend group are treated the same way during click/double-click interactions.

The fact that legend items are linked to traces means that when using [discrete color](/python/discrete-color/), a figure must have one trace per color in order to get a meaningful legend. [Plotly Express has robust support for discrete color](/python/discrete-color/) to make this easy.

Traces which support [continuous color](/python/colorscales/) can also be associated with color axes in the layout via the `coloraxis` attribute. Multiple traces can be linked to the same color axis. Color axes have a legend-like component called color bars. Alternatively, color axes can be configured within the trace itself.


### Legends with Plotly Express

[Plotly Express](/python/plotly-express/) is the easy-to-use, high-level interface to Plotly, which [operates on a variety of types of data](/python/px-arguments/) and produces [easy-to-style figures](/python/styling-plotly-express/).

Plotly Express functions will create one [trace](/python/figure-structure) per animation frame for each unique combination of data values mapped to discrete color, symbol, line-dash, facet-row and/or facet-column. Traces' `legendgroup` and `showlegend` attributed are set such that only one legend item appears per unique combination of discrete color, symbol and/or line-dash. The legend title is automatically set, and can be overrided with the `labels` keyword argument:

```python
import plotly.express as px

df = px.data.tips()
fig = px.scatter(df, x="total_bill", y="tip", color="sex", symbol="smoker", facet_col="time",
          labels={"sex": "Gender", "smoker": "Smokes"})
fig.show()
```

### Legend Order

By default, Plotly Express lays out legend items in the order in which values appear in the underlying data. Every Plotly Express function also includes a `category_orders` keyword argument which can be used to control [the order in which categorical axes are drawn](/python/categorical-axes/), but beyond that can also control the order in which legend items appear, and [the order in which facets are laid out](/python/facet-plots/).

```python
import plotly.express as px
df = px.data.tips()
fig = px.bar(df, x="day", y="total_bill", color="smoker", barmode="group", facet_col="sex",
             category_orders={"day": ["Thur", "Fri", "Sat", "Sun"],
                              "smoker": ["Yes", "No"],
                              "sex": ["Male", "Female"]})
fig.show()
```

When using stacked bars, the bars are stacked from the bottom in the same order as they appear in the legend, so it can make sense to set `layout.legend.traceorder` to `"reversed"` to get the legend and stacks to match:

```python
import plotly.express as px
df = px.data.tips()
fig = px.bar(df, x="day", y="total_bill", color="smoker", barmode="stack", facet_col="sex",
             category_orders={"day": ["Thur", "Fri", "Sat", "Sun"],
                              "smoker": ["Yes", "No"],
                              "sex": ["Male", "Female"]})
fig.update_layout(legend_traceorder="reversed")
fig.show()
```

When using [`plotly.graph_objects`](/python/graph-objects/) rather than Plotly Express, legend items will appear in the order that traces appear in the `data`:

```python
import plotly.graph_objects as go

fig = go.Figure()
fig.add_trace(go.Bar(name="first", x=["a", "b"], y=[1,2]))
fig.add_trace(go.Bar(name="second", x=["a", "b"], y=[2,1]))
fig.add_trace(go.Bar(name="third", x=["a", "b"], y=[1,2]))
fig.add_trace(go.Bar(name="fourth", x=["a", "b"], y=[2,1]))
fig.show()
```

*New in v5.0*

The `legendrank` attribute of a trace can be used to control its placement within the legend, without regard for its placement in the `data` list.

The default `legendrank` for traces is 1000 and ties are broken as described above, meaning that any trace can be pulled up to the top if it is the only one with a legend rank less than 1000 and pushed to the bottom if it is the only one with a rank greater than 1000.

```python
import plotly.graph_objects as go

fig = go.Figure()
fig.add_trace(go.Bar(name="fourth", x=["a", "b"], y=[2,1], legendrank=4))
fig.add_trace(go.Bar(name="second", x=["a", "b"], y=[2,1], legendrank=2))
fig.add_trace(go.Bar(name="first", x=["a", "b"], y=[1,2], legendrank=1))
fig.add_trace(go.Bar(name="third", x=["a", "b"], y=[1,2], legendrank=3))
fig.show()
```

#### Showing and Hiding the Legend

By default the legend is displayed on Plotly charts with multiple traces, and this can be explicitly set with the `layout.showlegend` attribute:

```python
import plotly.express as px

df = px.data.tips()
fig = px.histogram(df, x="sex", y="total_bill", color="time",
                  title="Total Bill by Sex, Colored by Time")
fig.update_layout(showlegend=False)
fig.show()
```


### Legend Positioning

Legends have an anchor point, which can be set to a point within the legend using `layout.legend.xanchor` and `layout.legend.yanchor`. The coordinate of the anchor can be positioned with `layout.legend.x` and `layout.legend.y` in [paper coordinates](/python/figure-structure/). Note that the plot margins will grow so as to accommodate the legend. The legend may also be placed within the plotting area.

```python
import plotly.express as px

df = px.data.gapminder().query("year==2007")
fig = px.scatter(df, x="gdpPercap", y="lifeExp", color="continent",
    size="pop", size_max=45, log_x=True)

fig.update_layout(legend=dict(
    yanchor="top",
    y=0.99,
    xanchor="left",
    x=0.01
))

fig.show()
```

#### Legends in Dash

[Dash](https://plotly.com/dash/) is the best way to build analytical apps in Python using Plotly figures. To run the app below, run `pip install dash`, click "Download" to get the code and run `python app.py`.

Get started  with [the official Dash docs](https://dash.plotly.com/installation) and **learn how to effortlessly [style](https://plotly.com/dash/design-kit/) & [deploy](https://plotly.com/dash/app-manager/) apps like this with <a class="plotly-red" href="https://plotly.com/dash/">Dash Enterprise</a>.**


```python hide_code=true
from IPython.display import IFrame
snippet_url = 'https://python-docs-dash-snippets.herokuapp.com/python-docs-dash-snippets/'
IFrame(snippet_url + 'legend', width='100%', height=1200)
```

<div style="font-size: 0.9em;"><div style="width: calc(100% - 30px); box-shadow: none; border: thin solid rgb(229, 229, 229);"><div style="padding: 5px;"><div><p><strong>Sign up for Dash Club</strong> → Free cheat sheets plus updates from Chris Parmer and Adam Schroeder delivered to your inbox every two months. Includes tips and tricks, community apps, and deep dives into the Dash architecture.
<u><a href="https://go.plotly.com/dash-club?utm_source=Dash+Club+2022&utm_medium=graphing_libraries&utm_content=inline">Join now</a></u>.</p></div></div></div></div>


#### Horizontal Legends

The `layout.legend.orientation` attribute can be set to `"h"` for a horizontal legend. Here we also position it above the plotting area.

```python
import plotly.express as px

df = px.data.gapminder().query("year==2007")
fig = px.scatter(df, x="gdpPercap", y="lifeExp", color="continent",
    size="pop", size_max=45, log_x=True)

fig.update_layout(legend=dict(
    orientation="h",
    yanchor="bottom",
    y=1.02,
    xanchor="right",
    x=1
))

fig.show()
```

#### Horizontal Legend Entry Width

*New in 5.11*

Set the width of hozitonal legend entries by setting `entrywidth`. Here we set it to `70` pixels. Pixels is the default unit for `entrywidth`, but you can set it to be a fraction of the plot width with `entrywidthmode='fraction`. 

```python
import plotly.express as px

df = px.data.gapminder().query("year==2007")
fig = px.scatter(df, x="gdpPercap", y="lifeExp", color="continent",
    size="pop", size_max=45, log_x=True)

fig.update_layout(legend=dict(
    orientation="h",
    entrywidth=70,
    yanchor="bottom",
    y=1.02,
    xanchor="right",
    x=1
))

fig.show()
```

#### Styling Legends

Legends support many styling options.

```python
import plotly.express as px

df = px.data.gapminder().query("year==2007")
fig = px.scatter(df, x="gdpPercap", y="lifeExp", color="continent",
    size="pop", size_max=45, log_x=True)


fig.update_layout(
    legend=dict(
        x=0,
        y=1,
        traceorder="reversed",
        title_font_family="Times New Roman",
        font=dict(
            family="Courier",
            size=12,
            color="black"
        ),
        bgcolor="LightSteelBlue",
        bordercolor="Black",
        borderwidth=2
    )
)

fig.show()
```

### Legends with Graph Objects

When creating figures using [graph objects](/python/graph-objects/) without using [Plotly Express](/python/plotly-express/), legends must be manually configured using some of the options below.


#### Legend Item Names

Legend items appear per trace, and the legend item name is taken from the trace's `name` attribute.

```python
import plotly.graph_objects as go

fig = go.Figure()

fig.add_trace(go.Scatter(
    x=[1, 2, 3, 4, 5],
    y=[1, 2, 3, 4, 5],
    name="Positive"
))

fig.add_trace(go.Scatter(
    x=[1, 2, 3, 4, 5],
    y=[5, 4, 3, 2, 1],
    name="Negative"
))

fig.show()
```

#### Legend titles

```python
import plotly.graph_objects as go

fig = go.Figure()

fig.add_trace(go.Scatter(
    x=[1, 2, 3, 4, 5],
    y=[1, 2, 3, 4, 5],
    name="Increasing"
))

fig.add_trace(go.Scatter(
    x=[1, 2, 3, 4, 5],
    y=[5, 4, 3, 2, 1],
    name="Decreasing"
))

fig.update_layout(legend_title_text='Trend')
fig.show()
```

### Hiding Legend Items

```python
import plotly.graph_objects as go

fig = go.Figure()

fig.add_trace(go.Scatter(
    x=[1, 2, 3, 4, 5],
    y=[1, 2, 3, 4, 5],
    showlegend=False
))


fig.add_trace(go.Scatter(
    x=[1, 2, 3, 4, 5],
    y=[5, 4, 3, 2, 1],
))

fig.update_layout(showlegend=True)

fig.show()
```

#### Hiding the Trace Initially

Traces have a `visible` attribute. If set to `legendonly`, the trace is hidden from the graph implicitly. Click on the name in the legend to display the hidden trace.

```python
import plotly.graph_objects as go

fig = go.Figure()

fig.add_trace(go.Scatter(
    x=[1, 2, 3, 4, 5],
    y=[1, 2, 3, 4, 5],
))

fig.add_trace(go.Scatter(
    x=[1, 2, 3, 4, 5],
    y=[5, 4, 3, 2, 1],
    visible='legendonly'
))

fig.show()
```

#### Size of Legend Items

In this example [itemsizing](https://plotly.com/python/reference/layout/#layout-legend-itemsizing) attribute determines the legend items symbols remain constant, regardless of how tiny/huge the bubbles would be in the graph.

```python
import plotly.graph_objects as go

fig = go.Figure()

fig.add_trace(go.Scatter(
    x=[1, 2, 3, 4, 5],
    y=[1, 2, 3, 4, 5],
    mode='markers',
    marker={'size':10}
))

fig.add_trace(go.Scatter(
    x=[1, 2, 3, 4, 5],
    y=[5, 4, 3, 2, 1],
    mode='markers',
    marker={'size':100}
))

fig.update_layout(legend= {'itemsizing': 'constant'})

fig.show()
```

#### Grouped Legend Items

Grouping legend items together by setting the `legendgroup` attribute of traces causes their legend entries to be next to each other, and clicking on any legend entry in the group will show or hide the whole group. The `legendgrouptitle` attribute can be used to give titles to groups.

```python
import plotly.graph_objects as go

fig = go.Figure()

fig.add_trace(go.Scatter(
    x=[1, 2, 3],
    y=[2, 1, 3],
    legendgroup="group",  # this can be any string, not just "group"
    legendgrouptitle_text="First Group Title",
    name="first legend group",
    mode="markers",
    marker=dict(color="Crimson", size=10)
))

fig.add_trace(go.Scatter(
    x=[1, 2, 3],
    y=[2, 2, 2],
    legendgroup="group",
    name="first legend group - average",
    mode="lines",
    line=dict(color="Crimson")
))

fig.add_trace(go.Scatter(
    x=[1, 2, 3],
    y=[4, 9, 2],
    legendgroup="group2",
    legendgrouptitle_text="Second Group Title",
    name="second legend group",
    mode="markers",
    marker=dict(color="MediumPurple", size=10)
))

fig.add_trace(go.Scatter(
    x=[1, 2, 3],
    y=[5, 5, 5],
    legendgroup="group2",
    name="second legend group - average",
    mode="lines",
    line=dict(color="MediumPurple")
))

fig.update_layout(title="Try Clicking on the Legend Items!")

fig.show()
```

You can also hide entries in grouped legends, preserving the grouped show/hide behaviour. This is what Plotly Express does with its legends.

```python
import plotly.graph_objects as go

fig = go.Figure()

fig.add_trace(go.Scatter(
    x=[1, 2, 3],
    y=[2, 1, 3],
    legendgroup="group",  # this can be any string, not just "group"
    name="first legend group",
    mode="markers",
    marker=dict(color="Crimson", size=10)
))

fig.add_trace(go.Scatter(
    x=[1, 2, 3],
    y=[2, 2, 2],
    legendgroup="group",
    name="first legend group - average",
    mode="lines",
    line=dict(color="Crimson"),
    showlegend=False,
))

fig.add_trace(go.Scatter(
    x=[1, 2, 3],
    y=[4, 9, 2],
    legendgroup="group2",
    name="second legend group",
    mode="markers",
    marker=dict(color="MediumPurple", size=10)
))

fig.add_trace(go.Scatter(
    x=[1, 2, 3],
    y=[5, 5, 5],
    legendgroup="group2",
    name="second legend group - average",
    mode="lines",
    line=dict(color="MediumPurple"),
    showlegend=False
))

fig.update_layout(title="Try Clicking on the Legend Items!")
fig.show()
```

#### Group click toggle behavior

*New in v5.3*

You can also define the toggle behavior for when a user clicks an item in a group. Here we set the `groupclick` for the `legend` to `toggleitem`. This toggles the visibility of just the item clicked on by the user. Set to `togglegroup` and it toggles the visibility of all items in the same group as the item clicked on.

```python
import plotly.graph_objects as go

fig = go.Figure()

fig.add_trace(go.Scatter(
    x=[1, 2, 3],
    y=[2, 1, 3],
    legendgroup="group",  # this can be any string, not just "group"
    legendgrouptitle_text="First Group Title",
    name="first legend group",
    mode="markers",
    marker=dict(color="Crimson", size=10)
))

fig.add_trace(go.Scatter(
    x=[1, 2, 3],
    y=[2, 2, 2],
    legendgroup="group",
    name="first legend group - average",
    mode="lines",
    line=dict(color="Crimson")
))

fig.add_trace(go.Scatter(
    x=[1, 2, 3],
    y=[4, 9, 2],
    legendgroup="group2",
    legendgrouptitle_text="Second Group Title",
    name="second legend group",
    mode="markers",
    marker=dict(color="MediumPurple", size=10)
))

fig.add_trace(go.Scatter(
    x=[1, 2, 3],
    y=[5, 5, 5],
    legendgroup="group2",
    name="second legend group - average",
    mode="lines",
    line=dict(color="MediumPurple")
))

fig.update_layout(title="Try Clicking on the Legend Items!")
fig.update_layout(legend=dict(groupclick="toggleitem"))

fig.show()

```

### Legend items for continuous fields (2D and 3D)

Traces corresponding to 2D fields (e.g. `go.Heatmap`, `go.Histogram2d`) or 3D fields (e.g. `go.Isosurface`, `go.Volume`, `go.Cone`) can also appear in the legend. They come with legend icons corresponding to each trace type, which are colored using the same colorscale as the trace.

The example below explores a vector field using several traces. Note that you can click on legend items to hide or to select (with a double click) a specific trace. This will make the exploration of your data easier!

```python
import numpy as np
import plotly.graph_objects as go

# Define vector and scalar fields
x, y, z = np.mgrid[0:1:8j, 0:1:8j, 0:1:8j]
u =    np.sin(np.pi*x) * np.cos(np.pi*z)
v = -2*np.sin(np.pi*y) * np.cos(2*np.pi*z)
w = np.cos(np.pi*x)*np.sin(np.pi*z) + np.cos(np.pi*y)*np.sin(2*np.pi*z)
magnitude = np.sqrt(u**2 + v**2 + w**2)
mask1 = np.logical_and(y>=.4, y<=.6)
mask2 = y>.6

fig = go.Figure(go.Isosurface(
                      x=x.ravel(), y=y.ravel(), z=z.ravel(),
                      value=magnitude.ravel(),
                      isomin=1.9, isomax=1.9,
                      colorscale="BuGn",
                      name='isosurface'))


fig.add_trace(go.Cone(x=x[mask1], y=y[mask1], z=z[mask1],
                      u=u[mask1], v=v[mask1], w=w[mask1],
                      colorscale="Blues",
                      name='cones'
))
fig.add_trace(go.Streamtube(
                      x=x[mask2], y=y[mask2], z=z[mask2],
                      u=u[mask2], v=v[mask2], w=w[mask2],
                      colorscale="Reds",
                      name='streamtubes'
))
# Update all traces together
fig.update_traces(showlegend=True, showscale=False)
fig.update_layout(width=600, title_text='Exploration of a vector field using several traces')
fig.show()
```

#### Reference

See https://plotly.com/python/reference/layout/#layout-legend for more information!<|MERGE_RESOLUTION|>--- conflicted
+++ resolved
@@ -20,11 +20,7 @@
     name: python
     nbconvert_exporter: python
     pygments_lexer: ipython3
-<<<<<<< HEAD
-    version: 3.8.0
-=======
     version: 3.8.8
->>>>>>> b14f8ada
   plotly:
     description: How to configure and style the legend in Plotly with Python.
     display_as: file_settings
@@ -197,7 +193,7 @@
 
 *New in 5.11*
 
-Set the width of hozitonal legend entries by setting `entrywidth`. Here we set it to `70` pixels. Pixels is the default unit for `entrywidth`, but you can set it to be a fraction of the plot width with `entrywidthmode='fraction`. 
+Set the width of hozitonal legend entries by setting `entrywidth`. Here we set it to `70` pixels. Pixels is the default unit for `entrywidth`, but you can set it to be a fraction of the plot width with `entrywidthmode='fraction`.
 
 ```python
 import plotly.express as px
