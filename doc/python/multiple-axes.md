---
jupyter:
  jupytext:
    notebook_metadata_filter: all
    text_representation:
      extension: .md
      format_name: markdown
      format_version: '1.3'
      jupytext_version: 1.14.1
  kernelspec:
    display_name: Python 3 (ipykernel)
    language: python
    name: python3
  language_info:
    codemirror_mode:
      name: ipython
      version: 3
    file_extension: .py
    mimetype: text/x-python
    name: python
    nbconvert_exporter: python
    pygments_lexer: ipython3
    version: 3.8.0
  plotly:
    description: How to make a graph with multiple axes (dual y-axis plots, plots
      with secondary axes) in python.
    display_as: file_settings
    language: python
    layout: base
    name: Multiple Axes
    order: 16
    permalink: python/multiple-axes/
    thumbnail: thumbnail/multiple-axes.jpg
---

### Multiple Y Axes and Plotly Express

[Plotly Express](/python/plotly-express/) is the easy-to-use, high-level interface to Plotly, which [operates on a variety of types of data](/python/px-arguments/) and produces [easy-to-style figures](/python/styling-plotly-express/).

> *Note*: At this time, Plotly Express does not support multiple Y axes on a single figure. To make such a figure, use the [`make_subplots()`](/python/subplots/) function in conjunction with [graph objects](/python/graph-objects/) as documented below.


#### Two Y Axes

```python
import plotly.graph_objects as go
from plotly.subplots import make_subplots

# Create figure with secondary y-axis
fig = make_subplots(specs=[[{"secondary_y": True}]])

# Add traces
fig.add_trace(
    go.Scatter(x=[1, 2, 3], y=[40, 50, 60], name="yaxis data"),
    secondary_y=False,
)

fig.add_trace(
    go.Scatter(x=[2, 3, 4], y=[4, 5, 6], name="yaxis2 data"),
    secondary_y=True,
)

# Add figure title
fig.update_layout(
    title_text="Double Y Axis Example"
)

# Set x-axis title
fig.update_xaxes(title_text="xaxis title")

# Set y-axes titles
fig.update_yaxes(title_text="<b>primary</b> yaxis title", secondary_y=False)
fig.update_yaxes(title_text="<b>secondary</b> yaxis title", secondary_y=True)

fig.show()
```

### Multiple axes in Dash

[Dash](https://plotly.com/dash/) is the best way to build analytical apps in Python using Plotly figures. To run the app below, run `pip install dash`, click "Download" to get the code and run `python app.py`.

Get started  with [the official Dash docs](https://dash.plotly.com/installation) and **learn how to effortlessly [style](https://plotly.com/dash/design-kit/) & [deploy](https://plotly.com/dash/app-manager/) apps like this with <a class="plotly-red" href="https://plotly.com/dash/">Dash Enterprise</a>.**


```python hide_code=true
from IPython.display import IFrame
snippet_url = 'https://python-docs-dash-snippets.herokuapp.com/python-docs-dash-snippets/'
IFrame(snippet_url + 'multiple-axes', width='100%', height=1200)
```

<div style="font-size: 0.9em;"><div style="width: calc(100% - 30px); box-shadow: none; border: thin solid rgb(229, 229, 229);"><div style="padding: 5px;"><div><p><strong>Sign up for Dash Club</strong> → Free cheat sheets plus updates from Chris Parmer and Adam Schroeder delivered to your inbox every two months. Includes tips and tricks, community apps, and deep dives into the Dash architecture.
<u><a href="https://go.plotly.com/dash-club?utm_source=Dash+Club+2022&utm_medium=graphing_libraries&utm_content=inline">Join now</a></u>.</p></div></div></div></div>


#### Multiple Y-Axes Subplots

```python
import plotly.graph_objects as go
from plotly.subplots import make_subplots

fig = make_subplots(rows=2, cols=2,
                    specs=[[{"secondary_y": True}, {"secondary_y": True}],
                           [{"secondary_y": True}, {"secondary_y": True}]])

# Top left
fig.add_trace(
    go.Scatter(x=[1, 2, 3], y=[2, 52, 62], name="yaxis data"),
    row=1, col=1, secondary_y=False)

fig.add_trace(
    go.Scatter(x=[1, 2, 3], y=[40, 50, 60], name="yaxis2 data"),
    row=1, col=1, secondary_y=True,
)

# Top right
fig.add_trace(
    go.Scatter(x=[1, 2, 3], y=[2, 52, 62], name="yaxis3 data"),
    row=1, col=2, secondary_y=False,
)

fig.add_trace(
    go.Scatter(x=[1, 2, 3], y=[40, 50, 60], name="yaxis4 data"),
    row=1, col=2, secondary_y=True,
)

# Bottom left
fig.add_trace(
    go.Scatter(x=[1, 2, 3], y=[2, 52, 62], name="yaxis5 data"),
    row=2, col=1, secondary_y=False,
)

fig.add_trace(
    go.Scatter(x=[1, 2, 3], y=[40, 50, 60], name="yaxis6 data"),
    row=2, col=1, secondary_y=True,
)

# Bottom right
fig.add_trace(
    go.Scatter(x=[1, 2, 3], y=[2, 52, 62], name="yaxis7 data"),
    row=2, col=2, secondary_y=False,
)

fig.add_trace(
    go.Scatter(x=[1, 2, 3], y=[40, 50, 60], name="yaxis8 data"),
    row=2, col=2, secondary_y=True,
)

fig.show()
```

#### Multiple Axes

Low-level API for creating a figure with multiple axes

```python
import plotly.graph_objects as go

fig = go.Figure()

fig.add_trace(go.Scatter(
    x=[1, 2, 3],
    y=[4, 5, 6],
    name="yaxis1 data"
))


fig.add_trace(go.Scatter(
    x=[2, 3, 4],
    y=[40, 50, 60],
    name="yaxis2 data",
    yaxis="y2"
))

fig.add_trace(go.Scatter(
    x=[4, 5, 6],
    y=[40000, 50000, 60000],
    name="yaxis3 data",
    yaxis="y3"
))

fig.add_trace(go.Scatter(
    x=[5, 6, 7],
    y=[400000, 500000, 600000],
    name="yaxis4 data",
    yaxis="y4"
))


# Create axis objects
fig.update_layout(
    xaxis=dict(
        domain=[0.3, 0.7]
    ),
    yaxis=dict(
<<<<<<< HEAD
        title=dict(
            text="yaxis title",
            font=dict(
                color="#1f77b4"
            )
=======
        title="yaxis title",
        title_font=dict(
            color="#1f77b4"
>>>>>>> a6da40be
        ),
        tickfont=dict(
            color="#1f77b4"
        )
    ),
    yaxis2=dict(
<<<<<<< HEAD
        title=dict(
            text="yaxis2 title",
            font=dict(
                color="#ff7f0e"
            )
=======
        title="yaxis2 title",
        title_font=dict(
            color="#ff7f0e"
>>>>>>> a6da40be
        ),
        tickfont=dict(
            color="#ff7f0e"
        ),
        anchor="free",
        overlaying="y",
        side="left",
        position=0.15
    ),
    yaxis3=dict(
<<<<<<< HEAD
        title=dict(
            text="yaxis3 title",
            font=dict(
                color="#d62728"
            )
=======
        title="yaxis3 title",
        title_font=dict(
            color="#d62728"
>>>>>>> a6da40be
        ),
        tickfont=dict(
            color="#d62728"
        ),
        anchor="x",
        overlaying="y",
        side="right"
    ),
    yaxis4=dict(
<<<<<<< HEAD
        title=dict(
            text="yaxis4 title",
            font=dict(
                color="#9467bd"
            )
=======
        title="yaxis4 title",
        title_font=dict(
            color="#9467bd"
>>>>>>> a6da40be
        ),
        tickfont=dict(
            color="#9467bd"
        ),
        anchor="free",
        overlaying="y",
        side="right",
        position=0.85
    )
)

# Update layout properties
fig.update_layout(
    title_text="multiple y-axes example",
    width=800,
)

fig.show()
```

#### Automatically Shifting Axes

*New in 5.12*

To automatically reposition axes to avoid overlap with other axes with the same `overlaying` value, set `autoshift=True`. For `autoshift` to work on an axis, you'll also need to set `anchor="free"` on that axis.

```python
import plotly.graph_objects as go

fig = go.Figure()

fig.add_trace(go.Scatter(x=[1, 2, 3], y=[4, 5, 6], name="yaxis data"))

fig.add_trace(go.Scatter(x=[2, 3, 4], y=[40, 50, 60], name="yaxis2 data", yaxis="y2"))

fig.add_trace(
    go.Scatter(x=[4, 5, 6], y=[1000, 2000, 3000], name="yaxis3 data", yaxis="y3")
)

fig.add_trace(
    go.Scatter(x=[3, 4, 5], y=[400, 500, 600], name="yaxis4 data", yaxis="y4")
)


fig.update_layout(
    xaxis=dict(domain=[0.25, 0.75]),
    yaxis=dict(
        title="yaxis title",
    ),
    yaxis2=dict(
        title="yaxis2 title",
        overlaying="y",
        side="right",
    ),
    yaxis3=dict(title="yaxis3 title", anchor="free", overlaying="y", autoshift=True),
    yaxis4=dict(
        title="yaxis4 title",
        anchor="free",
        overlaying="y",
        autoshift=True,
    ),
)

fig.update_layout(
    title_text="Shifting y-axes with autoshift",
)

fig.show()

```

### Shift Axes by a Specific Number of Pixels

*New in 5.12*

Set a `shift` value on an axis to shift an axis by that number of pixels. A positive value shifts an axis to the right. A negative value shifts it to the left. Here, we shift `yaxis4` 100 pixels further to the left.

```python
import plotly.graph_objects as go

fig = go.Figure()

fig.add_trace(go.Scatter(x=[1, 2, 3], y=[4, 5, 6], name="yaxis data"))

fig.add_trace(go.Scatter(x=[2, 3, 4], y=[40, 50, 60], name="yaxis2 data", yaxis="y2"))

fig.add_trace(
    go.Scatter(x=[4, 5, 6], y=[1000, 2000, 3000], name="yaxis3 data", yaxis="y3")
)

fig.add_trace(
    go.Scatter(x=[3, 4, 5], y=[400, 500, 600], name="yaxis4 data", yaxis="y4")
)


fig.update_layout(
    xaxis=dict(domain=[0.25, 0.75]),
    yaxis=dict(
        title="yaxis title",
    ),
    yaxis2=dict(
        title="yaxis2 title",
        overlaying="y",
        side="right",
    ),
    yaxis3=dict(title="yaxis3 title", anchor="free", overlaying="y", autoshift=True),
    yaxis4=dict(
        title="yaxis4 title",
        anchor="free",
        overlaying="y",
        autoshift=True,
        shift=-100,
    ),
)

fig.update_layout(
    title_text="Shifting y-axes by a specific number of pixels",
)

fig.show()

```

### Sync Axes Ticks


*New in 5.13*

With overlayed axes, each axis by default has its own number of ticks. You can sync the number of ticks on a cartesian axis with another one it overlays by setting `tickmode="sync"`. In this example, we sync the ticks on the `"Total bill amount"` axis with the `"Total number of diners"` axis that it overlays.

```python
import plotly.graph_objects as go
from plotly.data import tips

df = tips()

summed_values = df.groupby(by="day", as_index=False).sum(numeric_only=True)
day_order_mapping = {"Thur": 0, "Fri": 1, "Sat": 2, "Sun": 3}
summed_values["order"] = summed_values["day"].apply(lambda day: day_order_mapping[day])
summed_values = summed_values.sort_values(by="order")

days_of_week = summed_values["day"].values
total_bills = summed_values["total_bill"].values
number_of_diners = summed_values["size"].values


fig = go.Figure(
    data=go.Bar(
        x=days_of_week,
        y=number_of_diners,
        name="Total number of diners",
        marker=dict(color="paleturquoise"),
    )
)

fig.add_trace(
    go.Scatter(
        x=days_of_week,
        y=total_bills,
        yaxis="y2",
        name="Total bill amount",
        marker=dict(color="crimson"),
    )
)

fig.update_layout(
    legend=dict(orientation="h"),
    yaxis=dict(
        title=dict(text="Total number of diners"),
        side="left",
        range=[0, 250],
    ),
    yaxis2=dict(
        title=dict(text="Total bill amount"),
        side="right",
        range=[0, 2000],
        overlaying="y",
        tickmode="sync",
    ),
)

fig.show()

```

#### Reference
All of the y-axis properties are found here: https://plotly.com/python/reference/layout/yaxis/.  For more information on creating subplots see the [Subplots in Python](/python/subplots/) section.<|MERGE_RESOLUTION|>--- conflicted
+++ resolved
@@ -192,37 +192,19 @@
         domain=[0.3, 0.7]
     ),
     yaxis=dict(
-<<<<<<< HEAD
         title=dict(
             text="yaxis title",
             font=dict(
                 color="#1f77b4"
             )
-=======
-        title="yaxis title",
-        title_font=dict(
-            color="#1f77b4"
->>>>>>> a6da40be
         ),
-        tickfont=dict(
-            color="#1f77b4"
-        )
     ),
     yaxis2=dict(
-<<<<<<< HEAD
         title=dict(
             text="yaxis2 title",
             font=dict(
                 color="#ff7f0e"
             )
-=======
-        title="yaxis2 title",
-        title_font=dict(
-            color="#ff7f0e"
->>>>>>> a6da40be
-        ),
-        tickfont=dict(
-            color="#ff7f0e"
         ),
         anchor="free",
         overlaying="y",
@@ -230,40 +212,22 @@
         position=0.15
     ),
     yaxis3=dict(
-<<<<<<< HEAD
         title=dict(
             text="yaxis3 title",
             font=dict(
                 color="#d62728"
             )
-=======
-        title="yaxis3 title",
-        title_font=dict(
-            color="#d62728"
->>>>>>> a6da40be
-        ),
-        tickfont=dict(
-            color="#d62728"
         ),
         anchor="x",
         overlaying="y",
         side="right"
     ),
     yaxis4=dict(
-<<<<<<< HEAD
         title=dict(
             text="yaxis4 title",
             font=dict(
                 color="#9467bd"
             )
-=======
-        title="yaxis4 title",
-        title_font=dict(
-            color="#9467bd"
->>>>>>> a6da40be
-        ),
-        tickfont=dict(
-            color="#9467bd"
         ),
         anchor="free",
         overlaying="y",
