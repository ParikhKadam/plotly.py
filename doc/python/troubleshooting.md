--- conflicted
+++ resolved
@@ -65,11 +65,7 @@
 
 ### JupyterLab Problems
 
-<<<<<<< HEAD
 In order to use `plotly` in JupyterLab, you *must have the extensions installed* as detailed in the [Getting Started guide](/python/getting-started). There is one extension: `plotlywidget`. Please note that the *extension version matters*: the extension versions in the [Getting Started](/python/getting-started) guide match the version of `plotly` at the top of the guide and so they should be installed together. Note also that these extensions are meant to work with JupyterLab 1 or above but not 0.x.
-=======
-In order to use `plotly` in JupyterLab, you *must have the extensions installed* as detailed in the [Getting Started guide](/python/getting-started). There are two extensions: `jupyterlab-plotly` for rendering figures with `fig.show()` and `plotlywidget` for the `FigureWidget`. Please note that the *extension version matters*: the extension versions in the [Getting Started](/python/getting-started) guide match the version of `plotly` at the top of the guide and so they should be installed together.
->>>>>>> b343fcc2
 
 To list your current extensions, run the following command in a terminal shell **from the same environment as JupyterLab was launched**:
 
