--- conflicted
+++ resolved
@@ -925,13 +925,10 @@
           xaxis: axisHidden,
           yaxis: axisHidden,
         });
-<<<<<<< HEAD
-=======
         this.resizeEventListener = () => {
           this.autosizeFigure();
         }
         window.addEventListener("resize", this.resizeEventListener);
->>>>>>> a8a0c9ba
         break;
       case "after-attach":
         // Rendering actual figure in the after-attach event allows
