import plotly.graph_objs as go
import plotly.io as pio
from collections import namedtuple, OrderedDict
from collections.abc import Sequence
from ._special_inputs import IdentityMap, Constant, Range
from .trendline_functions import ols, lowess, rolling, expanding, ewm

from _plotly_utils.basevalidators import ColorscaleValidator
from plotly.colors import qualitative, sequential
import math

import narwhals.stable.v1 as nw
from narwhals.utils import generate_unique_token

from plotly._subplots import (
    make_subplots,
    _set_trace_grid_reference,
    _subplot_type_for_trace_type,
)

NO_COLOR = "px_no_color_constant"
NW_NUMERIC_DTYPES = {
    nw.Float32,
    nw.Float64,
    nw.Int8,
    nw.Int16,
    nw.Int32,
    nw.Int64,
    nw.UInt8,
    nw.UInt16,
    nw.UInt32,
    nw.UInt64,
}

trendline_functions = dict(
    lowess=lowess, rolling=rolling, ewm=ewm, expanding=expanding, ols=ols
)

# Declare all supported attributes, across all plot types
direct_attrables = (
    ["base", "x", "y", "z", "a", "b", "c", "r", "theta", "size", "x_start", "x_end"]
    + ["hover_name", "text", "names", "values", "parents", "wide_cross"]
    + ["ids", "error_x", "error_x_minus", "error_y", "error_y_minus", "error_z"]
    + ["error_z_minus", "lat", "lon", "locations", "animation_group"]
)
array_attrables = ["dimensions", "custom_data", "hover_data", "path", "wide_variable"]
group_attrables = ["animation_frame", "facet_row", "facet_col", "line_group"]
renameable_group_attrables = [
    "color",  # renamed to marker.color or line.color in infer_config
    "symbol",  # renamed to marker.symbol in infer_config
    "line_dash",  # renamed to line.dash in infer_config
    "pattern_shape",  # renamed to marker.pattern.shape in infer_config
]
all_attrables = (
    direct_attrables + array_attrables + group_attrables + renameable_group_attrables
)

cartesians = [go.Scatter, go.Scattergl, go.Bar, go.Funnel, go.Box, go.Violin]
cartesians += [go.Histogram, go.Histogram2d, go.Histogram2dContour]


class PxDefaults(object):
    __slots__ = [
        "template",
        "width",
        "height",
        "color_discrete_sequence",
        "color_discrete_map",
        "color_continuous_scale",
        "symbol_sequence",
        "symbol_map",
        "line_dash_sequence",
        "line_dash_map",
        "pattern_shape_sequence",
        "pattern_shape_map",
        "size_max",
        "category_orders",
        "labels",
    ]

    def __init__(self):
        self.reset()

    def reset(self):
        self.template = None
        self.width = None
        self.height = None
        self.color_discrete_sequence = None
        self.color_discrete_map = {}
        self.color_continuous_scale = None
        self.symbol_sequence = None
        self.symbol_map = {}
        self.line_dash_sequence = None
        self.line_dash_map = {}
        self.pattern_shape_sequence = None
        self.pattern_shape_map = {}
        self.size_max = 20
        self.category_orders = {}
        self.labels = {}


defaults = PxDefaults()
del PxDefaults


MAPBOX_TOKEN = None


def set_mapbox_access_token(token):
    """
    Arguments:
        token: A Mapbox token to be used in `plotly.express.scatter_mapbox` and \
        `plotly.express.line_mapbox` figures. See \
        https://docs.mapbox.com/help/how-mapbox-works/access-tokens/ for more details
    """
    global MAPBOX_TOKEN
    MAPBOX_TOKEN = token


def get_trendline_results(fig):
    """
    Extracts fit statistics for trendlines (when applied to figures generated with
    the `trendline` argument set to `"ols"`).

    Arguments:
        fig: the output of a `plotly.express` charting call
    Returns:
        A `pandas.DataFrame` with a column "px_fit_results" containing the `statsmodels`
        results objects, along with columns identifying the subset of the data the
        trendline was fit on.
    """
    return fig._px_trendlines


Mapping = namedtuple(
    "Mapping",
    [
        "show_in_trace_name",
        "grouper",
        "val_map",
        "sequence",
        "updater",
        "variable",
        "facet",
    ],
)
TraceSpec = namedtuple("TraceSpec", ["constructor", "attrs", "trace_patch", "marginal"])


def get_label(args, column):
    try:
        return args["labels"][column]
    except Exception:
        return column


def invert_label(args, column):
    """Invert mapping.
    Find key corresponding to value column in dict args["labels"].
    Returns `column` if the value does not exist.
    """
    reversed_labels = {value: key for (key, value) in args["labels"].items()}
    try:
        return reversed_labels[column]
    except Exception:
        return column


def _is_continuous(df: nw.DataFrame, col_name: str) -> bool:
    return df.get_column(col_name).dtype in NW_NUMERIC_DTYPES


def get_decorated_label(args, column, role):
    original_label = label = get_label(args, column)
    if "histfunc" in args and (
        (role == "z")
        or (role == "x" and "orientation" in args and args["orientation"] == "h")
        or (role == "y" and "orientation" in args and args["orientation"] == "v")
    ):
        histfunc = args["histfunc"] or "count"
        if histfunc != "count":
            label = "%s of %s" % (histfunc, label)
        else:
            label = "count"

        if "histnorm" in args and args["histnorm"] is not None:
            if label == "count":
                label = args["histnorm"]
            else:
                histnorm = args["histnorm"]
                if histfunc == "sum":
                    if histnorm == "probability":
                        label = "%s of %s" % ("fraction", label)
                    elif histnorm == "percent":
                        label = "%s of %s" % (histnorm, label)
                    else:
                        label = "%s weighted by %s" % (histnorm, original_label)
                elif histnorm == "probability":
                    label = "%s of sum of %s" % ("fraction", label)
                elif histnorm == "percent":
                    label = "%s of sum of %s" % ("percent", label)
                else:
                    label = "%s of %s" % (histnorm, label)

        if "barnorm" in args and args["barnorm"] is not None:
            label = "%s (normalized as %s)" % (label, args["barnorm"])

    return label


def make_mapping(args, variable):
    if variable == "line_group" or variable == "animation_frame":
        return Mapping(
            show_in_trace_name=False,
            grouper=args[variable],
            val_map={},
            sequence=[""],
            variable=variable,
            updater=(lambda trace, v: v),
            facet=None,
        )
    if variable == "facet_row" or variable == "facet_col":
        letter = "x" if variable == "facet_col" else "y"
        return Mapping(
            show_in_trace_name=False,
            variable=letter,
            grouper=args[variable],
            val_map={},
            sequence=[i for i in range(1, 1000)],
            updater=(lambda trace, v: v),
            facet="row" if variable == "facet_row" else "col",
        )
    (parent, variable, *other_variables) = variable.split(".")
    vprefix = variable
    arg_name = variable
    if variable == "color":
        vprefix = "color_discrete"
    if variable == "dash":
        arg_name = "line_dash"
        vprefix = "line_dash"
    if variable in ["pattern", "shape"]:
        arg_name = "pattern_shape"
        vprefix = "pattern_shape"
    if args[vprefix + "_map"] == "identity":
        val_map = IdentityMap()
    else:
        val_map = args[vprefix + "_map"].copy()
    return Mapping(
        show_in_trace_name=True,
        variable=variable,
        grouper=args[arg_name],
        val_map=val_map,
        sequence=args[vprefix + "_sequence"],
        updater=lambda trace, v: trace.update(
            {parent: {".".join([variable] + other_variables): v}}
        ),
        facet=None,
    )


def make_trace_kwargs(args, trace_spec, trace_data, mapping_labels, sizeref):
    """Populates a dict with arguments to update trace

    Parameters
    ----------
    args : dict
        args to be used for the trace
    trace_spec : NamedTuple
        which kind of trace to be used (has constructor, marginal etc.
        attributes)
    trace_data : pandas DataFrame
        data
    mapping_labels : dict
        to be used for hovertemplate
    sizeref : float
        marker sizeref

    Returns
    -------
    trace_patch : dict
        dict to be used to update trace
    fit_results : dict
        fit information to be used for trendlines
    """
    trace_data: nw.DataFrame
    df: nw.DataFrame = args["data_frame"]

    if "line_close" in args and args["line_close"]:
        trace_data = nw.maybe_reset_index(
            nw.concat([trace_data, trace_data.head(1)], how="vertical")
        )

    trace_patch = trace_spec.trace_patch.copy() or {}
    fit_results = None
    hover_header = ""
    for attr_name in trace_spec.attrs:
        attr_value = args[attr_name]
        attr_label = get_decorated_label(args, attr_value, attr_name)
        if attr_name == "dimensions":
            dims = [
                (name, trace_data.get_column(name))
                for name in trace_data.columns
                if ((not attr_value) or (name in attr_value))
                and (trace_spec.constructor != go.Parcoords or _is_continuous(df, name))
                and (
                    trace_spec.constructor != go.Parcats
                    or (attr_value is not None and name in attr_value)
                    or to_py_scalar(df.get_column(name).n_unique())
                    <= args["dimensions_max_cardinality"]
                )
            ]
            trace_patch["dimensions"] = [
                dict(label=get_label(args, name), values=column)
                for (name, column) in dims
            ]
            if trace_spec.constructor == go.Splom:
                for d in trace_patch["dimensions"]:
                    d["axis"] = dict(matches=True)
                mapping_labels["%{xaxis.title.text}"] = "%{x}"
                mapping_labels["%{yaxis.title.text}"] = "%{y}"

        elif attr_value is not None:
            if attr_name == "size":
                if "marker" not in trace_patch:
                    trace_patch["marker"] = dict()
                trace_patch["marker"]["size"] = trace_data.get_column(attr_value)
                trace_patch["marker"]["sizemode"] = "area"
                trace_patch["marker"]["sizeref"] = sizeref
                mapping_labels[attr_label] = "%{marker.size}"
            elif attr_name == "marginal_x":
                if trace_spec.constructor == go.Histogram:
                    mapping_labels["count"] = "%{y}"
            elif attr_name == "marginal_y":
                if trace_spec.constructor == go.Histogram:
                    mapping_labels["count"] = "%{x}"
            elif attr_name == "trendline":
                if (
                    args["x"]
                    and args["y"]
                    and len(
                        trace_data.select(nw.col(args["x"], args["y"])).drop_nulls()
                    )
                    > 1
                ):
                    # sorting is bad but trace_specs with "trendline" have no other attrs
                    sorted_trace_data = trace_data.sort(by=args["x"], nulls_last=True)
                    y = sorted_trace_data.get_column(args["y"])
                    x = sorted_trace_data.get_column(args["x"])

                    if x.dtype == nw.Datetime:
                        # convert to unix epoch seconds
                        x = (
                            x.to_frame()
                            .select(
                                **{
                                    args["x"]: nw.when(~x.is_null()).then(
                                        x.cast(nw.Int64())
                                    )
                                }
                            )
                            .get_column(args["x"])
                            / 10**9
                        )
                    elif x.dtype not in NW_NUMERIC_DTYPES:
                        try:
                            x = x.cast(nw.Float64())
                        except ValueError:
                            raise ValueError(
                                "Could not convert value of 'x' ('%s') into a numeric type. "
                                "If 'x' contains stringified dates, please convert to a datetime column."
                                % args["x"]
                            )

                    if y.dtype not in NW_NUMERIC_DTYPES:
                        try:
                            y = y.cast(nw.Float64())
                        except ValueError:
                            raise ValueError(
                                "Could not convert value of 'y' into a numeric type."
                            )

                    # preserve original values of "x" in case they're dates
                    # otherwise numpy/pandas can mess with the timezones
                    # NB this means trendline functions must output one-to-one with the input series
                    # i.e. we can't do resampling, because then the X values might not line up!
                    non_missing = ~(x.is_null() | y.is_null())
                    trace_patch["x"] = (
                        sorted_trace_data.filter(non_missing)
                        .get_column(args["x"])
                        .to_numpy()
                        # FIXME: Converting to numpy is needed to pass `test_trendline_on_timeseries`
                        # test, but I wonder if it is the right way to do it in the first place.
                    )

                    trendline_function = trendline_functions[attr_value]
                    y_out, hover_header, fit_results = trendline_function(
                        args["trendline_options"],
                        sorted_trace_data.get_column(args["x"]),  # narwhals series
                        x.to_numpy(),  # numpy array
                        y.to_numpy(),  # numpy array
                        args["x"],
                        args["y"],
                        non_missing.to_numpy(),  # numpy array
                    )
                    assert len(y_out) == len(
                        trace_patch["x"]
                    ), "missing-data-handling failure in trendline code"
                    trace_patch["y"] = y_out
                    mapping_labels[get_label(args, args["x"])] = "%{x}"
                    mapping_labels[get_label(args, args["y"])] = "%{y} <b>(trend)</b>"
            elif attr_name.startswith("error"):
                error_xy = attr_name[:7]
                arr = "arrayminus" if attr_name.endswith("minus") else "array"
                if error_xy not in trace_patch:
                    trace_patch[error_xy] = {}
                trace_patch[error_xy][arr] = trace_data.get_column(attr_value)
            elif attr_name == "custom_data":
                if len(attr_value) > 0:
                    # here we store a data frame in customdata, and it's serialized
                    # as a list of row lists, which is what we want
                    trace_patch["customdata"] = trace_data.select(nw.col(attr_value))
            elif attr_name == "hover_name":
                if trace_spec.constructor not in [
                    go.Histogram,
                    go.Histogram2d,
                    go.Histogram2dContour,
                ]:
                    trace_patch["hovertext"] = trace_data.get_column(attr_value)
                    if hover_header == "":
                        hover_header = "<b>%{hovertext}</b><br><br>"
            elif attr_name == "hover_data":
                if trace_spec.constructor not in [
                    go.Histogram,
                    go.Histogram2d,
                    go.Histogram2dContour,
                ]:
                    hover_is_dict = isinstance(attr_value, dict)
                    customdata_cols = args.get("custom_data") or []
                    for col in attr_value:
                        if hover_is_dict and not attr_value[col]:
                            continue
                        if col in [
                            args.get("x"),
                            args.get("y"),
                            args.get("z"),
                            args.get("base"),
                        ]:
                            continue
                        try:
                            position = args["custom_data"].index(col)
                        except (ValueError, AttributeError, KeyError):
                            position = len(customdata_cols)
                            customdata_cols.append(col)
                        attr_label_col = get_decorated_label(args, col, None)
                        mapping_labels[attr_label_col] = "%%{customdata[%d]}" % (
                            position
                        )

                    if len(customdata_cols) > 0:
                        # here we store a data frame in customdata, and it's serialized
                        # as a list of row lists, which is what we want

                        # dict.fromkeys(customdata_cols) allows to deduplicate column
                        # names, yet maintaining the original order.
                        trace_patch["customdata"] = trace_data.select(
                            [nw.col(c) for c in dict.fromkeys(customdata_cols)]
                        )
            elif attr_name == "color":
                if trace_spec.constructor in [
                    go.Choropleth,
                    go.Choroplethmap,
                    go.Choroplethmapbox,
                ]:
                    trace_patch["z"] = trace_data.get_column(attr_value)
                    trace_patch["coloraxis"] = "coloraxis1"
                    mapping_labels[attr_label] = "%{z}"
                elif trace_spec.constructor in [
                    go.Sunburst,
                    go.Treemap,
                    go.Icicle,
                    go.Pie,
                    go.Funnelarea,
                ]:
                    if "marker" not in trace_patch:
                        trace_patch["marker"] = dict()

                    if args.get("color_is_continuous"):
                        trace_patch["marker"]["colors"] = trace_data.get_column(
                            attr_value
                        )
                        trace_patch["marker"]["coloraxis"] = "coloraxis1"
                        mapping_labels[attr_label] = "%{color}"
                    else:
                        trace_patch["marker"]["colors"] = []
                        if args["color_discrete_map"] is not None:
                            mapping = args["color_discrete_map"].copy()
                        else:
                            mapping = {}
                        for cat in trace_data.get_column(attr_value):
                            cat = to_py_scalar(cat)
                            if mapping.get(cat) is None:
                                mapping[cat] = args["color_discrete_sequence"][
                                    len(mapping) % len(args["color_discrete_sequence"])
                                ]
                            trace_patch["marker"]["colors"].append(mapping[cat])
                else:
                    colorable = "marker"
                    if trace_spec.constructor in [go.Parcats, go.Parcoords]:
                        colorable = "line"
                    if colorable not in trace_patch:
                        trace_patch[colorable] = dict()
                    trace_patch[colorable]["color"] = trace_data.get_column(attr_value)
                    trace_patch[colorable]["coloraxis"] = "coloraxis1"
                    mapping_labels[attr_label] = "%%{%s.color}" % colorable
            elif attr_name == "animation_group":
                trace_patch["ids"] = trace_data.get_column(attr_value)
            elif attr_name == "locations":
                trace_patch[attr_name] = trace_data.get_column(attr_value)
                mapping_labels[attr_label] = "%{location}"
            elif attr_name == "values":
                trace_patch[attr_name] = trace_data.get_column(attr_value)
                _label = "value" if attr_label == "values" else attr_label
                mapping_labels[_label] = "%{value}"
            elif attr_name == "parents":
                trace_patch[attr_name] = trace_data.get_column(attr_value)
                _label = "parent" if attr_label == "parents" else attr_label
                mapping_labels[_label] = "%{parent}"
            elif attr_name == "ids":
                trace_patch[attr_name] = trace_data.get_column(attr_value)
                _label = "id" if attr_label == "ids" else attr_label
                mapping_labels[_label] = "%{id}"
            elif attr_name == "names":
                if trace_spec.constructor in [
                    go.Sunburst,
                    go.Treemap,
                    go.Icicle,
                    go.Pie,
                    go.Funnelarea,
                ]:
                    trace_patch["labels"] = trace_data.get_column(attr_value)
                    _label = "label" if attr_label == "names" else attr_label
                    mapping_labels[_label] = "%{label}"
                else:
                    trace_patch[attr_name] = trace_data.get_column(attr_value)
            else:
                trace_patch[attr_name] = trace_data.get_column(attr_value)
                mapping_labels[attr_label] = "%%{%s}" % attr_name
        elif (trace_spec.constructor == go.Histogram and attr_name in ["x", "y"]) or (
            trace_spec.constructor in [go.Histogram2d, go.Histogram2dContour]
            and attr_name == "z"
        ):
            # ensure that stuff like "count" gets into the hoverlabel
            mapping_labels[attr_label] = "%%{%s}" % attr_name
    if trace_spec.constructor not in [go.Parcoords, go.Parcats]:
        # Modify mapping_labels according to hover_data keys
        # if hover_data is a dict
        mapping_labels_copy = OrderedDict(mapping_labels)
        if args["hover_data"] and isinstance(args["hover_data"], dict):
            for k, v in mapping_labels.items():
                # We need to invert the mapping here
                k_args = invert_label(args, k)
                if k_args in args["hover_data"]:
                    formatter = args["hover_data"][k_args][0]
                    if formatter:
                        if isinstance(formatter, str):
                            mapping_labels_copy[k] = v.replace("}", "%s}" % formatter)
                    else:
                        _ = mapping_labels_copy.pop(k)
        hover_lines = [k + "=" + v for k, v in mapping_labels_copy.items()]
        trace_patch["hovertemplate"] = hover_header + "<br>".join(hover_lines)
        trace_patch["hovertemplate"] += "<extra></extra>"
    return trace_patch, fit_results


def configure_axes(args, constructor, fig, orders):
    configurators = {
        go.Scatter3d: configure_3d_axes,
        go.Scatterternary: configure_ternary_axes,
        go.Scatterpolar: configure_polar_axes,
        go.Scatterpolargl: configure_polar_axes,
        go.Barpolar: configure_polar_axes,
        go.Scattermap: configure_map,
        go.Choroplethmap: configure_map,
        go.Densitymap: configure_map,
        go.Scattermapbox: configure_mapbox,
        go.Choroplethmapbox: configure_mapbox,
        go.Densitymapbox: configure_mapbox,
        go.Scattergeo: configure_geo,
        go.Choropleth: configure_geo,
    }
    for c in cartesians:
        configurators[c] = configure_cartesian_axes
    if constructor in configurators:
        configurators[constructor](args, fig, orders)


def set_cartesian_axis_opts(args, axis, letter, orders):
    log_key = "log_" + letter
    range_key = "range_" + letter
    if log_key in args and args[log_key]:
        axis["type"] = "log"
        if range_key in args and args[range_key]:
            axis["range"] = [math.log(r, 10) for r in args[range_key]]
    elif range_key in args and args[range_key]:
        axis["range"] = args[range_key]

    if args[letter] in orders:
        axis["categoryorder"] = "array"
        axis["categoryarray"] = (
            orders[args[letter]]
            if isinstance(axis, go.layout.XAxis)
            else list(reversed(orders[args[letter]]))  # top down for Y axis
        )


def configure_cartesian_marginal_axes(args, fig, orders):
    if "histogram" in [args["marginal_x"], args["marginal_y"]]:
        fig.layout["barmode"] = "overlay"

    nrows = len(fig._grid_ref)
    ncols = len(fig._grid_ref[0])

    # Set y-axis titles and axis options in the left-most column
    for yaxis in fig.select_yaxes(col=1):
        set_cartesian_axis_opts(args, yaxis, "y", orders)

    # Set x-axis titles and axis options in the bottom-most row
    for xaxis in fig.select_xaxes(row=1):
        set_cartesian_axis_opts(args, xaxis, "x", orders)

    # Configure axis ticks on marginal subplots
    if args["marginal_x"]:
        fig.update_yaxes(
            showticklabels=False, showline=False, ticks="", range=None, row=nrows
        )
        if args["template"].layout.yaxis.showgrid is None:
            fig.update_yaxes(showgrid=args["marginal_x"] == "histogram", row=nrows)
        if args["template"].layout.xaxis.showgrid is None:
            fig.update_xaxes(showgrid=True, row=nrows)

    if args["marginal_y"]:
        fig.update_xaxes(
            showticklabels=False, showline=False, ticks="", range=None, col=ncols
        )
        if args["template"].layout.xaxis.showgrid is None:
            fig.update_xaxes(showgrid=args["marginal_y"] == "histogram", col=ncols)
        if args["template"].layout.yaxis.showgrid is None:
            fig.update_yaxes(showgrid=True, col=ncols)

    # Add axis titles to non-marginal subplots
    y_title = get_decorated_label(args, args["y"], "y")
    if args["marginal_x"]:
        fig.update_yaxes(title_text=y_title, row=1, col=1)
    else:
        for row in range(1, nrows + 1):
            fig.update_yaxes(title_text=y_title, row=row, col=1)

    x_title = get_decorated_label(args, args["x"], "x")
    if args["marginal_y"]:
        fig.update_xaxes(title_text=x_title, row=1, col=1)
    else:
        for col in range(1, ncols + 1):
            fig.update_xaxes(title_text=x_title, row=1, col=col)

    # Configure axis type across all x-axes
    if "log_x" in args and args["log_x"]:
        fig.update_xaxes(type="log")

    # Configure axis type across all y-axes
    if "log_y" in args and args["log_y"]:
        fig.update_yaxes(type="log")

    # Configure matching and axis type for marginal y-axes
    matches_y = "y" + str(ncols + 1)
    if args["marginal_x"]:
        for row in range(2, nrows + 1, 2):
            fig.update_yaxes(matches=matches_y, type=None, row=row)

    if args["marginal_y"]:
        for col in range(2, ncols + 1, 2):
            fig.update_xaxes(matches="x2", type=None, col=col)


def configure_cartesian_axes(args, fig, orders):
    if ("marginal_x" in args and args["marginal_x"]) or (
        "marginal_y" in args and args["marginal_y"]
    ):
        configure_cartesian_marginal_axes(args, fig, orders)
        return

    # Set y-axis titles and axis options in the left-most column
    y_title = get_decorated_label(args, args["y"], "y")
    for yaxis in fig.select_yaxes(col=1):
        yaxis.update(title_text=y_title)
        set_cartesian_axis_opts(args, yaxis, "y", orders)

    # Set x-axis titles and axis options in the bottom-most row
    x_title = get_decorated_label(args, args["x"], "x")
    for xaxis in fig.select_xaxes(row=1):
        if "is_timeline" not in args:
            xaxis.update(title_text=x_title)
        set_cartesian_axis_opts(args, xaxis, "x", orders)

    # Configure axis type across all x-axes
    if "log_x" in args and args["log_x"]:
        fig.update_xaxes(type="log")

    # Configure axis type across all y-axes
    if "log_y" in args and args["log_y"]:
        fig.update_yaxes(type="log")

    if "is_timeline" in args:
        fig.update_xaxes(type="date")

    if "ecdfmode" in args:
        if args["orientation"] == "v":
            fig.update_yaxes(rangemode="tozero")
        else:
            fig.update_xaxes(rangemode="tozero")


def configure_ternary_axes(args, fig, orders):
    fig.update_ternaries(
        aaxis=dict(title_text=get_label(args, args["a"])),
        baxis=dict(title_text=get_label(args, args["b"])),
        caxis=dict(title_text=get_label(args, args["c"])),
    )


def configure_polar_axes(args, fig, orders):
    patch = dict(
        angularaxis=dict(direction=args["direction"], rotation=args["start_angle"]),
        radialaxis=dict(),
    )

    for var, axis in [("r", "radialaxis"), ("theta", "angularaxis")]:
        if args[var] in orders:
            patch[axis]["categoryorder"] = "array"
            patch[axis]["categoryarray"] = orders[args[var]]

    radialaxis = patch["radialaxis"]
    if args["log_r"]:
        radialaxis["type"] = "log"
        if args["range_r"]:
            radialaxis["range"] = [math.log(x, 10) for x in args["range_r"]]
    else:
        if args["range_r"]:
            radialaxis["range"] = args["range_r"]

    if args["range_theta"]:
        patch["sector"] = args["range_theta"]
    fig.update_polars(patch)


def configure_3d_axes(args, fig, orders):
    patch = dict(
        xaxis=dict(title_text=get_label(args, args["x"])),
        yaxis=dict(title_text=get_label(args, args["y"])),
        zaxis=dict(title_text=get_label(args, args["z"])),
    )

    for letter in ["x", "y", "z"]:
        axis = patch[letter + "axis"]
        if args["log_" + letter]:
            axis["type"] = "log"
            if args["range_" + letter]:
                axis["range"] = [math.log(x, 10) for x in args["range_" + letter]]
        else:
            if args["range_" + letter]:
                axis["range"] = args["range_" + letter]
        if args[letter] in orders:
            axis["categoryorder"] = "array"
            axis["categoryarray"] = orders[args[letter]]
    fig.update_scenes(patch)


def configure_mapbox(args, fig, orders):
    center = args["center"]
    if not center and "lat" in args and "lon" in args:
        center = dict(
            lat=args["data_frame"][args["lat"]].mean(),
            lon=args["data_frame"][args["lon"]].mean(),
        )
    fig.update_mapboxes(
        accesstoken=MAPBOX_TOKEN,
        center=center,
        zoom=args["zoom"],
        style=args["mapbox_style"],
    )


def configure_map(args, fig, orders):
    center = args["center"]
    if not center and "lat" in args and "lon" in args:
        center = dict(
            lat=args["data_frame"][args["lat"]].mean(),
            lon=args["data_frame"][args["lon"]].mean(),
        )
    fig.update_maps(
        center=center,
        zoom=args["zoom"],
        style=args["map_style"],
    )


def configure_geo(args, fig, orders):
    fig.update_geos(
        center=args["center"],
        scope=args["scope"],
        fitbounds=args["fitbounds"],
        visible=args["basemap_visible"],
        projection=dict(type=args["projection"]),
    )


def configure_animation_controls(args, constructor, fig):
    def frame_args(duration):
        return {
            "frame": {"duration": duration, "redraw": constructor != go.Scatter},
            "mode": "immediate",
            "fromcurrent": True,
            "transition": {"duration": duration, "easing": "linear"},
        }

    if "animation_frame" in args and args["animation_frame"] and len(fig.frames) > 1:
        fig.layout.updatemenus = [
            {
                "buttons": [
                    {
                        "args": [None, frame_args(500)],
                        "label": "&#9654;",
                        "method": "animate",
                    },
                    {
                        "args": [[None], frame_args(0)],
                        "label": "&#9724;",
                        "method": "animate",
                    },
                ],
                "direction": "left",
                "pad": {"r": 10, "t": 70},
                "showactive": False,
                "type": "buttons",
                "x": 0.1,
                "xanchor": "right",
                "y": 0,
                "yanchor": "top",
            }
        ]
        fig.layout.sliders = [
            {
                "active": 0,
                "yanchor": "top",
                "xanchor": "left",
                "currentvalue": {
                    "prefix": get_label(args, args["animation_frame"]) + "="
                },
                "pad": {"b": 10, "t": 60},
                "len": 0.9,
                "x": 0.1,
                "y": 0,
                "steps": [
                    {
                        "args": [[f.name], frame_args(0)],
                        "label": f.name,
                        "method": "animate",
                    }
                    for f in fig.frames
                ],
            }
        ]


def make_trace_spec(args, constructor, attrs, trace_patch):
    if constructor in [go.Scatter, go.Scatterpolar]:
        if "render_mode" in args and (
            args["render_mode"] == "webgl"
            or (
                args["render_mode"] == "auto"
                and len(args["data_frame"]) > 1000
                and args.get("line_shape") != "spline"
                and args["animation_frame"] is None
            )
        ):
            if constructor == go.Scatter:
                constructor = go.Scattergl
                if "orientation" in trace_patch:
                    del trace_patch["orientation"]
            else:
                constructor = go.Scatterpolargl
    # Create base trace specification
    result = [TraceSpec(constructor, attrs, trace_patch, None)]

    # Add marginal trace specifications
    for letter in ["x", "y"]:
        if "marginal_" + letter in args and args["marginal_" + letter]:
            trace_spec = None
            axis_map = dict(
                xaxis="x1" if letter == "x" else "x2",
                yaxis="y1" if letter == "y" else "y2",
            )
            if args["marginal_" + letter] == "histogram":
                trace_spec = TraceSpec(
                    constructor=go.Histogram,
                    attrs=[letter, "marginal_" + letter],
                    trace_patch=dict(opacity=0.5, bingroup=letter, **axis_map),
                    marginal=letter,
                )
            elif args["marginal_" + letter] == "violin":
                trace_spec = TraceSpec(
                    constructor=go.Violin,
                    attrs=[letter, "hover_name", "hover_data"],
                    trace_patch=dict(scalegroup=letter),
                    marginal=letter,
                )
            elif args["marginal_" + letter] == "box":
                trace_spec = TraceSpec(
                    constructor=go.Box,
                    attrs=[letter, "hover_name", "hover_data"],
                    trace_patch=dict(notched=True),
                    marginal=letter,
                )
            elif args["marginal_" + letter] == "rug":
                symbols = {"x": "line-ns-open", "y": "line-ew-open"}
                trace_spec = TraceSpec(
                    constructor=go.Box,
                    attrs=[letter, "hover_name", "hover_data"],
                    trace_patch=dict(
                        fillcolor="rgba(255,255,255,0)",
                        line={"color": "rgba(255,255,255,0)"},
                        boxpoints="all",
                        jitter=0,
                        hoveron="points",
                        marker={"symbol": symbols[letter]},
                    ),
                    marginal=letter,
                )
            if "color" in attrs or "color" not in args:
                if "marker" not in trace_spec.trace_patch:
                    trace_spec.trace_patch["marker"] = dict()
                first_default_color = args["color_continuous_scale"][0]
                trace_spec.trace_patch["marker"]["color"] = first_default_color
            result.append(trace_spec)

    # Add trendline trace specifications
    if args.get("trendline") and args.get("trendline_scope", "trace") == "trace":
        result.append(make_trendline_spec(args, constructor))
    return result


def make_trendline_spec(args, constructor):
    trace_spec = TraceSpec(
        constructor=go.Scattergl
        if constructor == go.Scattergl  # could be contour
        else go.Scatter,
        attrs=["trendline"],
        trace_patch=dict(mode="lines"),
        marginal=None,
    )
    if args["trendline_color_override"]:
        trace_spec.trace_patch["line"] = dict(color=args["trendline_color_override"])
    return trace_spec


def one_group(x):
    return ""


def apply_default_cascade(args):
    # first we apply px.defaults to unspecified args

    for param in defaults.__slots__:
        if param in args and args[param] is None:
            args[param] = getattr(defaults, param)

    # load the default template if set, otherwise "plotly"
    if args["template"] is None:
        if pio.templates.default is not None:
            args["template"] = pio.templates.default
        else:
            args["template"] = "plotly"

    try:
        # retrieve the actual template if we were given a name
        args["template"] = pio.templates[args["template"]]
    except Exception:
        # otherwise try to build a real template
        args["template"] = go.layout.Template(args["template"])

    # if colors not set explicitly or in px.defaults, defer to a template
    # if the template doesn't have one, we set some final fallback defaults
    if "color_continuous_scale" in args:
        if (
            args["color_continuous_scale"] is None
            and args["template"].layout.colorscale.sequential
        ):
            args["color_continuous_scale"] = [
                x[1] for x in args["template"].layout.colorscale.sequential
            ]
        if args["color_continuous_scale"] is None:
            args["color_continuous_scale"] = sequential.Viridis

    if "color_discrete_sequence" in args:
        if args["color_discrete_sequence"] is None and args["template"].layout.colorway:
            args["color_discrete_sequence"] = args["template"].layout.colorway
        if args["color_discrete_sequence"] is None:
            args["color_discrete_sequence"] = qualitative.D3

    # if symbol_sequence/line_dash_sequence not set explicitly or in px.defaults,
    # see if we can defer to template. If not, set reasonable defaults
    if "symbol_sequence" in args:
        if args["symbol_sequence"] is None and args["template"].data.scatter:
            args["symbol_sequence"] = [
                scatter.marker.symbol for scatter in args["template"].data.scatter
            ]
        if not args["symbol_sequence"] or not any(args["symbol_sequence"]):
            args["symbol_sequence"] = ["circle", "diamond", "square", "x", "cross"]

    if "line_dash_sequence" in args:
        if args["line_dash_sequence"] is None and args["template"].data.scatter:
            args["line_dash_sequence"] = [
                scatter.line.dash for scatter in args["template"].data.scatter
            ]
        if not args["line_dash_sequence"] or not any(args["line_dash_sequence"]):
            args["line_dash_sequence"] = [
                "solid",
                "dot",
                "dash",
                "longdash",
                "dashdot",
                "longdashdot",
            ]

    if "pattern_shape_sequence" in args:
        if args["pattern_shape_sequence"] is None and args["template"].data.bar:
            args["pattern_shape_sequence"] = [
                bar.marker.pattern.shape for bar in args["template"].data.bar
            ]
        if not args["pattern_shape_sequence"] or not any(
            args["pattern_shape_sequence"]
        ):
            args["pattern_shape_sequence"] = ["", "/", "\\", "x", "+", "."]


def _check_name_not_reserved(field_name, reserved_names):
    if field_name not in reserved_names:
        return field_name
    else:
        raise NameError(
            "A name conflict was encountered for argument '%s'. "
            "A column or index with name '%s' is ambiguous." % (field_name, field_name)
        )


def _get_reserved_col_names(args):
    """
    This function builds a list of columns of the data_frame argument used
    as arguments, either as str/int arguments or given as columns
    (pandas series type).
    """
    df: nw.DataFrame = args["data_frame"]
    reserved_names = set()
    for field in args:
        if field not in all_attrables:
            continue
        names = args[field] if field in array_attrables else [args[field]]
        if names is None:
            continue
        for arg in names:
            if arg is None:
                continue
            elif isinstance(arg, str):  # no need to add ints since kw arg are not ints
                reserved_names.add(arg)
            elif is_into_series(arg):
                arg_name = nw.from_native(arg, series_only=True).name
                if arg_name and arg_name in df.columns:
                    in_df = (
                        nw.from_native(arg, series_only=True) == df.get_column(arg_name)
                    ).all()
                    if in_df:
                        reserved_names.add(arg_name)
            elif arg is nw.maybe_get_index(df) and arg.name is not None:
                reserved_names.add(arg.name)

    return reserved_names


def _is_col_list(columns, arg, is_pd_like, native_namespace):
    """Returns True if arg looks like it's a list of columns or references to columns
    in df_input, and False otherwise (in which case it's assumed to be a single column
    or reference to a column).
    """
    if arg is None or isinstance(arg, str) or isinstance(arg, int):
        return False
    if is_pd_like and isinstance(arg, native_namespace.MultiIndex):
        return False  # just to keep existing behaviour for now
    try:
        iter(arg)
    except TypeError:
        return False  # not iterable
    for c in arg:
        if isinstance(c, str) or isinstance(c, int):
            if columns is None or c not in columns:
                return False
        else:
            try:
                iter(c)
            except TypeError:
                return False  # not iterable
    return True


def _isinstance_listlike(x):
    """Returns True if x is an iterable which can be transformed into a pandas Series,
    False for the other types of possible values of a `hover_data` dict.
    A tuple of length 2 is a special case corresponding to a (format, data) tuple.
    """
    if (
        isinstance(x, str)
        or (isinstance(x, tuple) and len(x) == 2)
        or isinstance(x, bool)
        or x is None
    ):
        return False
    else:
        return True


def _escape_col_name(columns, col_name, extra):
    if columns is None:
        return col_name
    while col_name in columns or col_name in extra:
        col_name = "_" + col_name
    return col_name


def to_unindexed_series(x, name=None, native_namespace=None):
    """Assuming x is list-like or even an existing Series, returns a new Series with
    no index (if pandas-like). Stripping the index from existing pd.Series is
    required to get things to match up right in the new DataFrame we're building.
    """
    x = nw.from_native(x, series_only=True, strict=False)
    if isinstance(x, nw.Series):
        return nw.maybe_reset_index(x).rename(name)
    else:
        if native_namespace is not None:
            return nw.new_series(name=name, values=x, native_namespace=native_namespace)
        elif (pd := nw.dependencies.get_pandas()) is not None:
            return nw.new_series(name=name, values=x, native_namespace=pd)
        else:
            msg = "Pandas installation is required if no namespace is provided."
            raise NotImplementedError(msg)


def process_args_into_dataframe(
    args, wide_mode, var_name, value_name, is_pd_like, native_namespace
):
    """
    After this function runs, the `all_attrables` keys of `args` all contain only
    references to columns of `df_output`. This function handles the extraction of data
    from `args["attrable"]` and column-name-generation as appropriate, and adds the
    data to `df_output` and then replaces `args["attrable"]` with the appropriate
    reference.
    """

    df_input: nw.DataFrame | None = args["data_frame"]
    df_provided = df_input is not None

    # we use a dict instead of a dataframe directly so that it doesn't cause
    # PerformanceWarning by pandas by repeatedly setting the columns.
    # a dict is used instead of a list as the columns needs to be overwritten.
    df_output = {}
    constants = {}
    ranges = []
    wide_id_vars = set()
    reserved_names = _get_reserved_col_names(args) if df_provided else set()

    # Case of functions with a "dimensions" kw: scatter_matrix, parcats, parcoords
    if "dimensions" in args and args["dimensions"] is None:
        if not df_provided:
            raise ValueError(
                "No data were provided. Please provide data either with the `data_frame` or with the `dimensions` argument."
            )
        else:
            df_output = {col: df_input.get_column(col) for col in df_input.columns}

    # hover_data is a dict
    hover_data_is_dict = (
        "hover_data" in args
        and args["hover_data"]
        and isinstance(args["hover_data"], dict)
    )
    # If dict, convert all values of hover_data to tuples to simplify processing
    if hover_data_is_dict:
        for k in args["hover_data"]:
            if _isinstance_listlike(args["hover_data"][k]):
                args["hover_data"][k] = (True, args["hover_data"][k])
            if not isinstance(args["hover_data"][k], tuple):
                args["hover_data"][k] = (args["hover_data"][k], None)
            if df_provided and args["hover_data"][k][1] is not None and k in df_input:
                raise ValueError(
                    "Ambiguous input: values for '%s' appear both in hover_data and data_frame"
                    % k
                )
    # Loop over possible arguments
    for field_name in all_attrables:
        # Massaging variables
        argument_list = (
            [args.get(field_name)]
            if field_name not in array_attrables
            else args.get(field_name)
        )
        # argument not specified, continue
        if argument_list is None or argument_list is [None]:
            continue
        # Argument name: field_name if the argument is not a list
        # Else we give names like ["hover_data_0, hover_data_1"] etc.
        field_list = (
            [field_name]
            if field_name not in array_attrables
            else [field_name + "_" + str(i) for i in range(len(argument_list))]
        )
        # argument_list and field_list ready, iterate over them
        # Core of the loop starts here
        for i, (argument, field) in enumerate(zip(argument_list, field_list)):
            length = len(df_output[next(iter(df_output))]) if len(df_output) else 0
            if argument is None:
                continue
            col_name = None
            # Case of multiindex
            if is_pd_like and isinstance(argument, native_namespace.MultiIndex):
                raise TypeError(
                    f"Argument '{field}' is a {native_namespace.__name__} MultiIndex. "
                    f"{native_namespace.__name__} MultiIndex is not supported by plotly "
                    "express at the moment."
                )
            # ----------------- argument is a special value ----------------------
            if isinstance(argument, (Constant, Range)):
                col_name = _check_name_not_reserved(
                    str(argument.label) if argument.label is not None else field,
                    reserved_names,
                )
                if isinstance(argument, Constant):
                    constants[col_name] = argument.value
                else:
                    ranges.append(col_name)
            # ----------------- argument is likely a col name ----------------------
            elif isinstance(argument, str) or not hasattr(argument, "__len__"):
                if (
                    field_name == "hover_data"
                    and hover_data_is_dict
                    and args["hover_data"][str(argument)][1] is not None
                ):
                    # hover_data has onboard data
                    # previously-checked to have no name-conflict with data_frame
                    col_name = str(argument)
                    real_argument = args["hover_data"][col_name][1]

                    if length and (real_length := len(real_argument)) != length:
                        raise ValueError(
                            "All arguments should have the same length. "
                            "The length of hover_data key `%s` is %d, whereas the "
                            "length of previously-processed arguments %s is %d"
                            % (
                                argument,
                                real_length,
                                str(list(df_output.keys())),
                                length,
                            )
                        )
                    df_output[col_name] = to_unindexed_series(
                        real_argument, col_name, native_namespace
                    )
                elif not df_provided:
                    raise ValueError(
                        "String or int arguments are only possible when a "
                        "DataFrame or an array is provided in the `data_frame` "
                        "argument. No DataFrame was provided, but argument "
                        "'%s' is of type str or int." % field
                    )
                # Check validity of column name
                elif argument not in df_input.columns:
                    if wide_mode and argument in (value_name, var_name):
                        continue
                    else:
                        err_msg = (
                            "Value of '%s' is not the name of a column in 'data_frame'. "
                            "Expected one of %s but received: %s"
                            % (field, str(list(df_input.columns)), argument)
                        )
                        if argument == "index":
                            err_msg += "\n To use the index, pass it in directly as `df.index`."
                        raise ValueError(err_msg)
                elif length and (actual_len := len(df_input)) != length:
                    raise ValueError(
                        "All arguments should have the same length. "
                        "The length of column argument `df[%s]` is %d, whereas the "
                        "length of previously-processed arguments %s is %d"
                        % (
                            field,
                            actual_len,
                            str(list(df_output.keys())),
                            length,
                        )
                    )
                else:
                    col_name = str(argument)
                    df_output[col_name] = to_unindexed_series(
                        df_input.get_column(argument), col_name
                    )
            # ----------------- argument is likely a column / array / list.... -------
            else:
                if df_provided and hasattr(argument, "name"):
                    if is_pd_like and argument is nw.maybe_get_index(df_input):
                        if argument.name is None or argument.name in df_input.columns:
                            col_name = "index"
                        else:
                            col_name = argument.name
                        col_name = _escape_col_name(
                            df_input.columns, col_name, [var_name, value_name]
                        )
                    else:
                        if (
                            argument.name is not None
                            and argument.name in df_input.columns
                            and (
                                to_unindexed_series(
                                    argument, argument.name, native_namespace
                                )
                                == df_input.get_column(argument.name)
                            ).all()
                        ):
                            col_name = argument.name
                if col_name is None:  # numpy array, list...
                    col_name = _check_name_not_reserved(field, reserved_names)

                if length and (len_arg := len(argument)) != length:
                    raise ValueError(
                        "All arguments should have the same length. "
                        "The length of argument `%s` is %d, whereas the "
<<<<<<< HEAD
                        "length of  previously-processed arguments %s is %d"
                        % (field, len_arg, str(list(df_output.keys())), length)
=======
                        "length of previously-processed arguments %s is %d"
                        % (field, len(argument), str(list(df_output.keys())), length)
>>>>>>> 7181c4db
                    )

                df_output[str(col_name)] = to_unindexed_series(
                    x=nw.from_native(argument, allow_series=True, strict=False),
                    name=str(col_name),
                    native_namespace=native_namespace,
                )

            # Finally, update argument with column name now that column exists
            assert col_name is not None, (
                "Data-frame processing failure, likely due to a internal bug. "
                "Please report this to "
                "https://github.com/plotly/plotly.py/issues/new and we will try to "
                "replicate and fix it."
            )
            if field_name not in array_attrables:
                args[field_name] = str(col_name)
            elif isinstance(args[field_name], dict):
                pass
            else:
                args[field_name][i] = str(col_name)
            if field_name != "wide_variable":
                wide_id_vars.add(str(col_name))

    length = len(df_output[next(iter(df_output))]) if len(df_output) else 0

    df_output.update(
        {
            col_name: nw.new_series(
                name=col_name,
                values=range(length),
                native_namespace=(
                    native_namespace if df_provided else nw.dependencies.get_pandas()
                ),
            )
            for col_name in ranges
        }
    )

    df_output.update(
        {
            # constant is single value. repeat by len to avoid creating NaN on concatenating
            col_name: nw.new_series(
                name=col_name,
                values=[constants[col_name]] * length,
                native_namespace=(
                    native_namespace if df_provided else nw.dependencies.get_pandas()
                ),
            )
            for col_name in constants
        }
    )

    if df_output:
        df_output = nw.from_dict(df_output)
    else:
        pd = nw.dependencies.get_pandas()
        df_output = nw.from_native(pd.DataFrame({}), eager_only=True)
    return df_output, wide_id_vars


def build_dataframe(args, constructor):
    """
    Constructs a dataframe and modifies `args` in-place.

    The argument values in `args` can be either strings corresponding to
    existing columns of a dataframe, or data arrays (lists, numpy arrays,
    pandas columns, series).

    Parameters
    ----------
    args : OrderedDict
        arguments passed to the px function and subsequently modified
    constructor : graph_object trace class
        the trace type selected for this figure
    """

    # make copies of all the fields via dict() and list()
    for field in args:
        if field in array_attrables and args[field] is not None:
            if isinstance(args[field], dict):
                args[field] = dict(args[field])
            elif field in ["custom_data", "hover_data"] and isinstance(
                args[field], str
            ):
                args[field] = [args[field]]
            else:
                args[field] = list(args[field])

    # Cast data_frame argument to DataFrame (it could be a numpy array, dict etc.)
    df_provided = args["data_frame"] is not None
    is_pd_like = False
    if df_provided:

        if nw.dependencies.is_polars_dataframe(
            args["data_frame"]
        ) or nw.dependencies.is_pyarrow_table(args["data_frame"]):
            args["data_frame"] = nw.from_native(args["data_frame"], eager_only=True)
            columns = args["data_frame"].columns

        elif nw.dependencies.is_polars_series(
            args["data_frame"]
        ) or nw.dependencies.is_pyarrow_chunked_array(args["data_frame"]):
            args["data_frame"] = nw.from_native(
                args["data_frame"],
                series_only=True,
            ).to_frame()
            columns = args["data_frame"].columns

        elif nw.dependencies.is_pandas_like_dataframe(args["data_frame"]):

            columns = args["data_frame"].columns  # This can be multi index
            args["data_frame"] = nw.from_native(args["data_frame"])
            is_pd_like = True

        elif nw.dependencies.is_pandas_like_series(args["data_frame"]):

            args["data_frame"] = nw.from_native(
                args["data_frame"],
                series_only=True,
            ).to_frame()
            columns = args["data_frame"].columns
            is_pd_like = True

        elif hasattr(args["data_frame"], "__dataframe__"):
            args["data_frame"] = nw.from_native(
                nw.from_native(
                    args["data_frame"], eager_or_interchange_only=True
                ).to_pandas(),
                eager_only=True,
            )
            columns = args["data_frame"].columns
            is_pd_like = True

        else:
            try:
                pd = nw.dependencies.get_pandas()
                if pd is None:
                    msg = (
                        f"data_frame of type {type(args['data_frame'])} requires Pandas "
                        "to be installed. Convert it to supported dataframe type or "
                        "install Pandas."
                    )
                    raise ValueError(msg)

                args["data_frame"] = nw.from_native(pd.DataFrame(args["data_frame"]))
                columns = args["data_frame"].columns
                is_pd_like = True
            except Exception:
                msg = f"Unsupported type: {type(args['data_frame'])}"
                raise NotImplementedError(msg)
    else:
        columns = None  # no data_frame

    df_input: nw.DataFrame | None = args["data_frame"]
    index = nw.maybe_get_index(df_input) if df_provided else None

    # This is safe since at this point `_compliant_frame` is one of the "full" level
    # support dataframe(s)
    native_namespace = (
        df_input._compliant_frame.__native_namespace__() if df_provided else None
    )

    # now we handle special cases like wide-mode or x-xor-y specification
    # by rearranging args to tee things up for process_args_into_dataframe to work
    no_x = args.get("x") is None
    no_y = args.get("y") is None
    wide_x = (
        False
        if no_x
        else _is_col_list(columns, args["x"], is_pd_like, native_namespace)
    )
    wide_y = (
        False
        if no_y
        else _is_col_list(columns, args["y"], is_pd_like, native_namespace)
    )

    wide_mode = False
    var_name = None  # will likely be "variable" in wide_mode
    wide_cross_name = None  # will likely be "index" in wide_mode
    value_name = None  # will likely be "value" in wide_mode
    hist2d_types = [go.Histogram2d, go.Histogram2dContour]
    hist1d_orientation = constructor == go.Histogram or "ecdfmode" in args
    if constructor in cartesians:
        if wide_x and wide_y:
            raise ValueError(
                "Cannot accept list of column references or list of columns for both `x` and `y`."
            )
        if df_provided and no_x and no_y:
            wide_mode = True
            if is_pd_like and isinstance(columns, native_namespace.MultiIndex):
                raise TypeError(
                    f"Data frame columns is a {native_namespace.__name__} MultiIndex. "
                    f"{native_namespace.__name__} MultiIndex is not supported by plotly "
                    "express at the moment."
                )
            args["wide_variable"] = list(columns)
            if is_pd_like and isinstance(columns, native_namespace.Index):
                var_name = columns.name
            else:
                var_name = None
            if var_name in [None, "value", "index"] or var_name in columns:
                var_name = "variable"
            if constructor == go.Funnel:
                wide_orientation = args.get("orientation") or "h"
            else:
                wide_orientation = args.get("orientation") or "v"
            args["orientation"] = wide_orientation
            args["wide_cross"] = None
        elif wide_x != wide_y:
            wide_mode = True
            args["wide_variable"] = args["y"] if wide_y else args["x"]
            if df_provided and is_pd_like and args["wide_variable"] is columns:
                var_name = columns.name
            if is_pd_like and isinstance(args["wide_variable"], native_namespace.Index):
                args["wide_variable"] = list(args["wide_variable"])
            if var_name in [None, "value", "index"] or (
                df_provided and var_name in columns
            ):
                var_name = "variable"
            if hist1d_orientation:
                wide_orientation = "v" if wide_x else "h"
            else:
                wide_orientation = "v" if wide_y else "h"
            args["y" if wide_y else "x"] = None
            args["wide_cross"] = None
            if not no_x and not no_y:
                wide_cross_name = "__x__" if wide_y else "__y__"

    if wide_mode:
        value_name = _escape_col_name(columns, "value", [])
        var_name = _escape_col_name(columns, var_name, [])

    missing_bar_dim = None
    if (
        constructor in [go.Scatter, go.Bar, go.Funnel] + hist2d_types
        and not hist1d_orientation
    ):
        if not wide_mode and (no_x != no_y):
            for ax in ["x", "y"]:
                if args.get(ax) is None:
                    args[ax] = index if index is not None else Range()
                    if constructor == go.Bar:
                        missing_bar_dim = ax
                    else:
                        if args["orientation"] is None:
                            args["orientation"] = "v" if ax == "x" else "h"
        if wide_mode and wide_cross_name is None:
            if no_x != no_y and args["orientation"] is None:
                args["orientation"] = "v" if no_x else "h"
            if df_provided and is_pd_like and index is not None:
                if isinstance(index, native_namespace.MultiIndex):
                    raise TypeError(
                        f"Data frame index is a {native_namespace.__name__} MultiIndex. "
                        f"{native_namespace.__name__} MultiIndex is not supported by "
                        "plotly express at the moment."
                    )
                args["wide_cross"] = index
            else:
                args["wide_cross"] = Range(
                    label=_escape_col_name(columns, "index", [var_name, value_name])
                )

    no_color = False
    if isinstance(args.get("color"), str) and args["color"] == NO_COLOR:
        no_color = True
        args["color"] = None
    # now that things have been prepped, we do the systematic rewriting of `args`

    df_output, wide_id_vars = process_args_into_dataframe(
        args,
        wide_mode,
        var_name,
        value_name,
        is_pd_like,
        native_namespace,
    )
    df_output: nw.DataFrame
    # now that `df_output` exists and `args` contains only references, we complete
    # the special-case and wide-mode handling by further rewriting args and/or mutating
    # df_output

    count_name = _escape_col_name(df_output.columns, "count", [var_name, value_name])
    if not wide_mode and missing_bar_dim and constructor == go.Bar:
        # now that we've populated df_output, we check to see if the non-missing
        # dimension is categorical: if so, then setting the missing dimension to a
        # constant 1 is a less-insane thing to do than setting it to the index by
        # default and we let the normal auto-orientation-code do its thing later
        other_dim = "x" if missing_bar_dim == "y" else "y"
        if not _is_continuous(df_output, args[other_dim]):
            args[missing_bar_dim] = count_name
            df_output = df_output.with_columns(**{count_name: nw.lit(1)})
        else:
            # on the other hand, if the non-missing dimension is continuous, then we
            # can use this information to override the normal auto-orientation code
            if args["orientation"] is None:
                args["orientation"] = "v" if missing_bar_dim == "x" else "h"

    if constructor in hist2d_types:
        del args["orientation"]

    if wide_mode:
        # at this point, `df_output` is semi-long/semi-wide, but we know which columns
        # are which, so we melt it and reassign `args` to refer to the newly-tidy
        # columns, keeping track of various names and manglings set up above
        wide_value_vars = [c for c in args["wide_variable"] if c not in wide_id_vars]
        del args["wide_variable"]
        if wide_cross_name == "__x__":
            wide_cross_name = args["x"]
        elif wide_cross_name == "__y__":
            wide_cross_name = args["y"]
        else:
            wide_cross_name = args["wide_cross"]
        del args["wide_cross"]
        dtype = None
        for v in wide_value_vars:
            v_dtype = df_output.get_column(v).dtype
            v_dtype = "number" if v_dtype in NW_NUMERIC_DTYPES else str(v_dtype)
            if dtype is None:
                dtype = v_dtype
            elif dtype != v_dtype:
                raise ValueError(
                    "Plotly Express cannot process wide-form data with columns of different type."
                )
        df_output = df_output.unpivot(
            index=wide_id_vars,
            on=wide_value_vars,
            variable_name=var_name,
            value_name=value_name,
        )
        assert len(df_output.columns) == len(set(df_output.columns)), (
            "Wide-mode name-inference failure, likely due to a internal bug. "
            "Please report this to "
            "https://github.com/plotly/plotly.py/issues/new and we will try to "
            "replicate and fix it."
        )
        df_output = df_output.with_columns(nw.col(var_name).cast(nw.String))
        orient_v = wide_orientation == "v"

        if hist1d_orientation:
            args["x" if orient_v else "y"] = value_name
            args["y" if orient_v else "x"] = wide_cross_name
            args["color"] = args["color"] or var_name
        elif constructor in [go.Scatter, go.Funnel] + hist2d_types:
            args["x" if orient_v else "y"] = wide_cross_name
            args["y" if orient_v else "x"] = value_name
            if constructor != go.Histogram2d:
                args["color"] = args["color"] or var_name
            if "line_group" in args:
                args["line_group"] = args["line_group"] or var_name
        elif constructor == go.Bar:
            if _is_continuous(df_output, value_name):
                args["x" if orient_v else "y"] = wide_cross_name
                args["y" if orient_v else "x"] = value_name
                args["color"] = args["color"] or var_name
            else:
                args["x" if orient_v else "y"] = value_name
                args["y" if orient_v else "x"] = count_name
                df_output = df_output.with_columns(**{count_name: nw.lit(1)})
                args["color"] = args["color"] or var_name
        elif constructor in [go.Violin, go.Box]:
            args["x" if orient_v else "y"] = wide_cross_name or var_name
            args["y" if orient_v else "x"] = value_name

    if hist1d_orientation and constructor == go.Scatter:
        if args["x"] is not None and args["y"] is not None:
            args["histfunc"] = "sum"
        elif args["x"] is None:
            args["histfunc"] = None
            args["orientation"] = "h"
            args["x"] = count_name
            df_output = df_output.with_columns(**{count_name: nw.lit(1)})
        else:
            args["histfunc"] = None
            args["orientation"] = "v"
            args["y"] = count_name
            df_output = df_output.with_columns(**{count_name: nw.lit(1)})

    if no_color:
        args["color"] = None
    args["data_frame"] = df_output
    return args


def _check_dataframe_all_leaves(df: nw.DataFrame) -> None:
    cols = df.columns
    df_sorted = df.sort(by=cols, descending=False, nulls_last=True)
    null_mask = df_sorted.select(*[nw.col(c).is_null() for c in cols])
    df_sorted = df_sorted.with_columns(nw.col(*cols).cast(nw.String()))
    null_indices_mask = null_mask.select(
        null_mask=nw.any_horizontal(nw.col(cols))
    ).get_column("null_mask")

    for row_idx, row in zip(
        null_indices_mask, null_mask.filter(null_indices_mask).iter_rows()
    ):

        i = row.index(True)

        if not all(row[i:]):
            raise ValueError(
                "None entries cannot have not-None children",
                df_sorted.row(row_idx),
            )

    fill_series = nw.new_series(
        name="fill_value",
        values=[""] * len(df_sorted),
        dtype=nw.String(),
        native_namespace=df_sorted.__native_namespace__(),
    )
    df_sorted = df_sorted.with_columns(
        **{
            c: df_sorted.get_column(c).zip_with(~null_mask.get_column(c), fill_series)
            for c in cols
        }
    )

    # Conversion to list is due to python native vs pyarrow scalars
    row_strings = (
        df_sorted.select(
            row_strings=nw.concat_str(cols, separator="", ignore_nulls=False)
        )
        .get_column("row_strings")
        .to_list()
    )

    null_indices = set(null_indices_mask.arg_true().to_list())
    for i, (current_row, next_row) in enumerate(
        zip(row_strings[:-1], row_strings[1:]), start=1
    ):
        if (next_row in current_row) and (i in null_indices):
            raise ValueError(
                "Non-leaves rows are not permitted in the dataframe \n",
                df_sorted.row(i),
                "is not a leaf.",
            )


def process_dataframe_hierarchy(args):
    """
    Build dataframe for sunburst, treemap, or icicle when the path argument is provided.
    """
    df: nw.DataFrame = args["data_frame"]
    path = args["path"][::-1]
    _check_dataframe_all_leaves(df[path[::-1]])
    discrete_color = False

    new_path = [col_name + "_path_copy" for col_name in path]
    df = df.with_columns(
        **{
            new_col_name: nw.col(col_name)
            for new_col_name, col_name in zip(new_path, path)
        }
    )
    path = new_path
    # ------------ Define aggregation functions --------------------------------
    agg_f = {}
    if args["values"]:
        try:
            if isinstance(args["values"], Sequence) and not isinstance(
                args["values"], str
            ):
                df = df.with_columns(
                    **{c: nw.col(c).cast(nw.Float64()) for c in args["values"]}
                )
            else:
                df = df.with_columns(
                    **{args["values"]: nw.col(args["values"]).cast(nw.Float64())}
                )

        except Exception:  # pandas, Polars and pyarrow exception types are different
            raise ValueError(
                "Column `%s` of `df` could not be converted to a numerical data type."
                % args["values"]
            )

        if args["color"] and args["color"] == args["values"]:
            new_value_col_name = args["values"] + "_sum"
            df = df.with_columns(**{new_value_col_name: nw.col(args["values"])})
            args["values"] = new_value_col_name
        count_colname = args["values"]
    else:
        # we need a count column for the first groupby and the weighted mean of color
        # trick to be sure the col name is unused: take the sum of existing names
        count_colname = (
            "count"
            if "count" not in df.columns
            else "".join([str(el) for el in df.columns])
        )
        # we can modify df because it's a copy of the px argument
        df = df.with_columns(**{count_colname: nw.lit(1)})
        args["values"] = count_colname

    # Since count_colname is always in agg_f, it can be used later to normalize color
    # in the continuous case after some gymnastic
    agg_f[count_colname] = nw.sum(count_colname)

    discrete_aggs = []
    continuous_aggs = []

    if args["color"]:
        if not _is_continuous(df, args["color"]):

            discrete_aggs.append(args["color"])
            discrete_color = True
            # Hack: In theory, we should have a way to do `.agg(nw.col(x).unique())` and
            # successively unpack/parse it as:
            # ```
            # (nw.when(nw.col(x).list.len()==1)
            # .then(nw.col(x).list.first())
            # .otherwise(nw.lit("(?)"))
            # )
            # ```
            # which replicates:
            # ```
            # def discrete_agg(x):
            #     uniques = x.unique()
            #     return uniques[0] if len(uniques) == 1 else "(?)"
            # ```
            # However we cannot do that just yet, therefore a workaround is provided
            agg_f[args["color"]] = nw.col(args["color"]).max()
            agg_f[f'{args["color"]}__n_unique__'] = (
                nw.col(args["color"]).n_unique().alias(f'{args["color"]}__n_unique__')
            )
        else:
            # This first needs to be multiplied by `count_colname`
            continuous_aggs.append(args["color"])
            discrete_color = False

            agg_f[args["color"]] = nw.sum(args["color"])

    #  Other columns (for color, hover_data, custom_data etc.)
    cols = list(set(df.columns).difference(path))
    df = df.with_columns(
        **{c: nw.col(c).cast(nw.String()) for c in cols if c not in agg_f}
    )
    for col in cols:  # for hover_data, custom_data etc.
        if col not in agg_f:
            # Similar trick as above
            discrete_aggs.append(col)
            agg_f[col] = nw.col(col).max()
            agg_f[f"{col}__n_unique__"] = (
                nw.col(col).n_unique().alias(f"{col}__n_unique__")
            )
    # Avoid collisions with reserved names - columns in the path have been copied already
    cols = list(set(cols) - set(["labels", "parent", "id"]))
    # ----------------------------------------------------------------------------
    all_trees = []

    if args["color"] and not discrete_color:
        df = df.with_columns(
            **{args["color"]: nw.col(args["color"]) * nw.col(count_colname)}
        )

    def post_agg(
        dframe: nw.DataFrame, continuous_aggs: list[str], discrete_aggs: list[str]
    ) -> nw.DataFrame:
        """
        - continuous_aggs is either [] or [args["color"]]
        - discrete_aggs is either [args["color"], <rest_of_cols>] or [<rest_of cols>]
        """
        return dframe.with_columns(
            **{c: nw.col(c) / nw.col(count_colname) for c in continuous_aggs},
            **{
                c: nw.when(nw.col(f"{c}__n_unique__") == 1)
                .then(nw.col(c))
                .otherwise(nw.lit("(?)"))
                for c in discrete_aggs
            },
        ).drop([f"{c}__n_unique__" for c in discrete_aggs])

    for i, level in enumerate(path):

        dfg = (
            df.group_by(path[i:])
            .agg(**agg_f)
            .pipe(post_agg, continuous_aggs, discrete_aggs)
        )

        # Path label massaging
        df_tree = dfg.with_columns(
            *cols,
            labels=nw.col(level).cast(nw.String()),
            parent=nw.lit(""),
            id=nw.col(level).cast(nw.String()),
        )
        if i < len(path) - 1:
            token = generate_unique_token(n_bytes=8, columns=df_tree.columns)
            df_tree = (
                df_tree.with_columns(
                    **{
                        token: nw.concat_str(
                            [
                                nw.col(path[j]).cast(nw.String())
                                for j in range(len(path) - 1, i, -1)
                            ],
                            separator="/",
                        )
                    }
                )
                .with_columns(
                    **{
                        "parent": nw.concat_str(
                            [nw.col(token), nw.col("parent")], separator="/"
                        ),
                        "id": nw.concat_str(
                            [nw.col(token), nw.col("id")], separator="/"
                        ),
                    }
                )
                .drop(token)
            )

        # strip "/" if at the end of the string, equivalent to `.str.rstrip`
        df_tree = df_tree.with_columns(
            parent=nw.col("parent").str.replace("/?$", "").str.replace("^/?", "")
        )

        all_trees.append(df_tree.select(*["labels", "parent", "id", *cols]))

    df_all_trees = nw.maybe_reset_index(nw.concat(all_trees, how="vertical"))

    # we want to make sure than (?) is the first color of the sequence
    if args["color"] and discrete_color:
        sort_col_name = "sort_color_if_discrete_color"
        while sort_col_name in df_all_trees.columns:
            sort_col_name += "0"
        df_all_trees = df_all_trees.with_columns(
            **{sort_col_name: nw.col(args["color"]).cast(nw.String())}
        ).sort(by=sort_col_name, nulls_last=True)

    # Now modify arguments
    args["data_frame"] = df_all_trees
    args["path"] = None
    args["ids"] = "id"
    args["names"] = "labels"
    args["parents"] = "parent"
    if args["color"]:
        if not args["hover_data"]:
            args["hover_data"] = [args["color"]]
        elif isinstance(args["hover_data"], dict):
            if not args["hover_data"].get(args["color"]):
                args["hover_data"][args["color"]] = (True, None)
        else:
            args["hover_data"].append(args["color"])
    return args


def process_dataframe_timeline(args):
    """
    Massage input for bar traces for px.timeline()
    """
    args["is_timeline"] = True
    if args["x_start"] is None or args["x_end"] is None:
        raise ValueError("Both x_start and x_end are required")

    try:
        # TODO(FBruzzesi): We still cannot infer datetime format for pyarrow
        # Related issue: https://github.com/narwhals-dev/narwhals/issues/1151
        df: nw.DataFrame = args["data_frame"]
        df = df.with_columns(
            **{
                args["x_start"]: nw.col(args["x_start"]).str.to_datetime(),
                args["x_end"]: nw.col(args["x_end"]).str.to_datetime(),
            }
        )
    except Exception:
        raise TypeError(
            "Both x_start and x_end must refer to data convertible to datetimes."
        )

    # note that we are not adding any columns to the data frame here, so no risk of overwrite
    args["data_frame"] = df.with_columns(
        **{
            args["x_end"]: (
                nw.col(args["x_end"]) - nw.col(args["x_start"])
            ).dt.total_milliseconds()
        }
    )
    args["x"] = args["x_end"]
    args["base"] = args["x_start"]
    del args["x_start"], args["x_end"]
    return args


def process_dataframe_pie(args, trace_patch):
    names = args.get("names")
    if names is None:
        return args, trace_patch
    order_in = args["category_orders"].get(names, {}).copy()
    if not order_in:
        return args, trace_patch
    df: nw.DataFrame = args["data_frame"]
    trace_patch["sort"] = False
    trace_patch["direction"] = "clockwise"
    uniques = df.get_column(names).unique().to_list()
    order = [x for x in OrderedDict.fromkeys(list(order_in) + uniques) if x in uniques]

    # TODO
    # Original implementation: args["data_frame"] = df.set_index(names).loc[order].reset_index()
    # However this is untested, therefore will need some special attention to verify
    args["data_frame"] = df[order].select(names)
    return args, trace_patch


def infer_config(args, constructor, trace_patch, layout_patch):
    attrs = [k for k in direct_attrables + array_attrables if k in args]
    grouped_attrs = []
    df: nw.DataFrame = args["data_frame"]

    # Compute sizeref
    sizeref = 0
    if "size" in args and args["size"]:
        sizeref = (
            to_py_scalar(df.get_column(args["size"]).max()) / args["size_max"] ** 2
        )

    # Compute color attributes and grouping attributes
    if "color" in args:
        if "color_continuous_scale" in args:
            if "color_discrete_sequence" not in args:
                attrs.append("color")
            else:
                if args["color"] and _is_continuous(df, args["color"]):
                    attrs.append("color")
                    args["color_is_continuous"] = True
                elif constructor in [go.Sunburst, go.Treemap, go.Icicle]:
                    attrs.append("color")
                    args["color_is_continuous"] = False
                else:
                    grouped_attrs.append("marker.color")
        elif "line_group" in args or constructor == go.Histogram2dContour:
            grouped_attrs.append("line.color")
        elif constructor in [go.Pie, go.Funnelarea]:
            attrs.append("color")
            if args["color"]:
                if args["hover_data"] is None:
                    args["hover_data"] = []
                args["hover_data"].append(args["color"])
        else:
            grouped_attrs.append("marker.color")

        show_colorbar = bool(
            "color" in attrs
            and args["color"]
            and constructor not in [go.Pie, go.Funnelarea]
            and (
                constructor not in [go.Treemap, go.Sunburst, go.Icicle]
                or args.get("color_is_continuous")
            )
        )
    else:
        show_colorbar = False

    if "line_dash" in args:
        grouped_attrs.append("line.dash")

    if "symbol" in args:
        grouped_attrs.append("marker.symbol")

    if "pattern_shape" in args:
        if constructor in [go.Scatter]:
            grouped_attrs.append("fillpattern.shape")
        else:
            grouped_attrs.append("marker.pattern.shape")

    if "orientation" in args:
        has_x = args["x"] is not None
        has_y = args["y"] is not None
        if args["orientation"] is None:
            if constructor in [go.Histogram, go.Scatter]:
                if has_y and not has_x:
                    args["orientation"] = "h"
            elif constructor in [go.Violin, go.Box, go.Bar, go.Funnel]:
                if has_x and not has_y:
                    args["orientation"] = "h"

        if args["orientation"] is None and has_x and has_y:
            x_is_continuous = _is_continuous(df, args["x"])
            y_is_continuous = _is_continuous(df, args["y"])
            if x_is_continuous and not y_is_continuous:
                args["orientation"] = "h"
            if y_is_continuous and not x_is_continuous:
                args["orientation"] = "v"

        if args["orientation"] is None:
            args["orientation"] = "v"

        if constructor == go.Histogram:
            if has_x and has_y and args["histfunc"] is None:
                args["histfunc"] = trace_patch["histfunc"] = "sum"

            orientation = args["orientation"]
            nbins = args["nbins"]
            trace_patch["nbinsx"] = nbins if orientation == "v" else None
            trace_patch["nbinsy"] = None if orientation == "v" else nbins
            trace_patch["bingroup"] = "x" if orientation == "v" else "y"
        trace_patch["orientation"] = args["orientation"]

        if constructor in [go.Violin, go.Box]:
            mode = "boxmode" if constructor == go.Box else "violinmode"
            if layout_patch[mode] is None and args["color"] is not None:
                if args["y"] == args["color"] and args["orientation"] == "h":
                    layout_patch[mode] = "overlay"
                elif args["x"] == args["color"] and args["orientation"] == "v":
                    layout_patch[mode] = "overlay"
            if layout_patch[mode] is None:
                layout_patch[mode] = "group"

    if (
        constructor == go.Histogram2d
        and args["z"] is not None
        and args["histfunc"] is None
    ):
        args["histfunc"] = trace_patch["histfunc"] = "sum"

    if args.get("text_auto", False) is not False:
        if constructor in [go.Histogram2d, go.Histogram2dContour]:
            letter = "z"
        elif constructor == go.Bar:
            letter = "y" if args["orientation"] == "v" else "x"
        else:
            letter = "value"
        if args["text_auto"] is True:
            trace_patch["texttemplate"] = "%{" + letter + "}"
        else:
            trace_patch["texttemplate"] = "%{" + letter + ":" + args["text_auto"] + "}"

    if constructor in [go.Histogram2d, go.Densitymap, go.Densitymapbox]:
        show_colorbar = True
        trace_patch["coloraxis"] = "coloraxis1"

    if "opacity" in args:
        if args["opacity"] is None:
            if "barmode" in args and args["barmode"] == "overlay":
                trace_patch["marker"] = dict(opacity=0.5)
        elif constructor in [
            go.Densitymap,
            go.Densitymapbox,
            go.Pie,
            go.Funnel,
            go.Funnelarea,
        ]:
            trace_patch["opacity"] = args["opacity"]
        else:
            trace_patch["marker"] = dict(opacity=args["opacity"])
    if (
        "line_group" in args or "line_dash" in args
    ):  # px.line, px.line_*, px.area, px.ecdf
        modes = set()
        if args.get("lines", True):
            modes.add("lines")
        if args.get("text") or args.get("symbol") or args.get("markers"):
            modes.add("markers")
        if args.get("text"):
            modes.add("text")
        if len(modes) == 0:
            modes.add("lines")
        trace_patch["mode"] = "+".join(sorted(modes))
    elif constructor != go.Splom and (
        "symbol" in args or constructor in [go.Scattermap, go.Scattermapbox]
    ):
        trace_patch["mode"] = "markers" + ("+text" if args["text"] else "")

    if "line_shape" in args:
        trace_patch["line"] = dict(shape=args["line_shape"])
    elif "ecdfmode" in args:
        trace_patch["line"] = dict(
            shape="vh" if args["ecdfmode"] == "reversed" else "hv"
        )

    if "geojson" in args:
        trace_patch["featureidkey"] = args["featureidkey"]
        trace_patch["geojson"] = (
            args["geojson"]
            if not hasattr(args["geojson"], "__geo_interface__")  # for geopandas
            else args["geojson"].__geo_interface__
        )

    # Compute marginal attribute: copy to appropriate marginal_*
    if "marginal" in args:
        position = "marginal_x" if args["orientation"] == "v" else "marginal_y"
        other_position = "marginal_x" if args["orientation"] == "h" else "marginal_y"
        args[position] = args["marginal"]
        args[other_position] = None

    # Ignore facet rows and columns when data frame is empty so as to prevent nrows/ncols equaling 0
    if df.is_empty():
        args["facet_row"] = args["facet_col"] = None

    # If both marginals and faceting are specified, faceting wins
    if args.get("facet_col") is not None and args.get("marginal_y") is not None:
        args["marginal_y"] = None

    if args.get("facet_row") is not None and args.get("marginal_x") is not None:
        args["marginal_x"] = None

    # facet_col_wrap only works if no marginals or row faceting is used
    if (
        args.get("marginal_x") is not None
        or args.get("marginal_y") is not None
        or args.get("facet_row") is not None
    ):
        args["facet_col_wrap"] = 0

    if "trendline" in args and args["trendline"] is not None:
        if args["trendline"] not in trendline_functions:
            raise ValueError(
                "Value '%s' for `trendline` must be one of %s"
                % (args["trendline"], trendline_functions.keys())
            )

    if "trendline_options" in args and args["trendline_options"] is None:
        args["trendline_options"] = dict()

    if "ecdfnorm" in args:
        if args.get("ecdfnorm", None) not in [None, "percent", "probability"]:
            raise ValueError(
                "`ecdfnorm` must be one of None, 'percent' or 'probability'. "
                + "'%s' was provided." % args["ecdfnorm"]
            )
        args["histnorm"] = args["ecdfnorm"]

    # Compute applicable grouping attributes
    grouped_attrs.extend([k for k in group_attrables if k in args])

    # Create grouped mappings
    grouped_mappings = [make_mapping(args, a) for a in grouped_attrs]

    # Create trace specs
    trace_specs = make_trace_spec(args, constructor, attrs, trace_patch)
    return trace_specs, grouped_mappings, sizeref, show_colorbar


def get_groups_and_orders(args, grouper):
    """
    `orders` is the user-supplied ordering with the remaining data-frame-supplied
    ordering appended if the column is used for grouping. It includes anything the user
    gave, for any variable, including values not present in the dataset. It's a dict
    where the keys are e.g. "x" or "color"

    `groups` is the dicts of groups, ordered by the order above. Its keys are
    tuples like [("value1", ""), ("value2", "")] where each tuple contains the name
    of a single dimension-group
    """
    orders = {} if "category_orders" not in args else args["category_orders"].copy()
    df: nw.DataFrame = args["data_frame"]
    # figure out orders and what the single group name would be if there were one
    single_group_name = []
    unique_cache = dict()
    grp_to_idx = dict()

    for i, col in enumerate(grouper):
        if col == one_group:
            single_group_name.append("")
        else:
            if col not in unique_cache:
                unique_cache[col] = df.get_column(col).unique().to_list()
            uniques = unique_cache[col]
            if len(uniques) == 1:
                single_group_name.append(uniques[0])
            if col not in orders:
                orders[col] = uniques
            else:
                orders[col] = list(OrderedDict.fromkeys(list(orders[col]) + uniques))

    grp_to_idx = {k: i for i, k in enumerate(orders)}

    if len(single_group_name) == len(grouper):
        # we have a single group, so we can skip all group-by operations!
        groups = {tuple(single_group_name): df}
    else:
        required_grouper = list(orders.keys())
        grouped = dict(df.group_by(required_grouper).__iter__())
        sorted_group_names = list(grouped.keys())

        for i, col in reversed(list(enumerate(required_grouper))):
            sorted_group_names = sorted(
                sorted_group_names,
                key=lambda g: orders[col].index(g[i]) if g[i] in orders[col] else -1,
            )

        # calculate the full group_names by inserting "" in the tuple index for one_group groups
        full_sorted_group_names = [
            tuple(
                [
                    "" if col == one_group else sub_group_names[grp_to_idx[col]]
                    for col in grouper
                ]
            )
            for sub_group_names in sorted_group_names
        ]

        groups = {
            sf: grouped[s] for sf, s in zip(full_sorted_group_names, sorted_group_names)
        }
    return groups, orders


def make_figure(args, constructor, trace_patch=None, layout_patch=None):
    trace_patch = trace_patch or {}
    layout_patch = layout_patch or {}
    apply_default_cascade(args)

    args = build_dataframe(args, constructor)
    if constructor in [go.Treemap, go.Sunburst, go.Icicle] and args["path"] is not None:
        args = process_dataframe_hierarchy(args)
    if constructor in [go.Pie]:
        args, trace_patch = process_dataframe_pie(args, trace_patch)
    if constructor == "timeline":
        constructor = go.Bar
        args = process_dataframe_timeline(args)

    trace_specs, grouped_mappings, sizeref, show_colorbar = infer_config(
        args, constructor, trace_patch, layout_patch
    )
    grouper = [x.grouper or one_group for x in grouped_mappings] or [one_group]
    groups, orders = get_groups_and_orders(args, grouper)

    col_labels = []
    row_labels = []
    nrows = ncols = 1
    for m in grouped_mappings:
        if m.grouper not in orders:
            m.val_map[""] = m.sequence[0]
        else:
            sorted_values = orders[m.grouper]
            if m.facet == "col":
                prefix = get_label(args, args["facet_col"]) + "="
                col_labels = [prefix + str(s) for s in sorted_values]
                ncols = len(col_labels)
            if m.facet == "row":
                prefix = get_label(args, args["facet_row"]) + "="
                row_labels = [prefix + str(s) for s in sorted_values]
                nrows = len(row_labels)
            for val in sorted_values:
                if val not in m.val_map:  # always False if it's an IdentityMap
                    m.val_map[val] = m.sequence[len(m.val_map) % len(m.sequence)]

    subplot_type = _subplot_type_for_trace_type(constructor().type)

    trace_names_by_frame = {}
    frames = OrderedDict()
    trendline_rows = []
    trace_name_labels = None
    facet_col_wrap = args.get("facet_col_wrap", 0)
    for group_name, group in groups.items():
        mapping_labels = OrderedDict()
        trace_name_labels = OrderedDict()
        frame_name = ""
        for col, val, m in zip(grouper, group_name, grouped_mappings):
            if col != one_group:
                key = get_label(args, col)
                if not isinstance(m.val_map, IdentityMap):
                    mapping_labels[key] = str(val)
                    if m.show_in_trace_name:
                        trace_name_labels[key] = str(val)
                if m.variable == "animation_frame":
                    frame_name = val
        trace_name = ", ".join(trace_name_labels.values())
        if frame_name not in trace_names_by_frame:
            trace_names_by_frame[frame_name] = set()
        trace_names = trace_names_by_frame[frame_name]

        for trace_spec in trace_specs:
            # Create the trace
            trace = trace_spec.constructor(name=trace_name)
            if trace_spec.constructor not in [
                go.Parcats,
                go.Parcoords,
                go.Choropleth,
                go.Choroplethmap,
                go.Choroplethmapbox,
                go.Densitymap,
                go.Densitymapbox,
                go.Histogram2d,
                go.Sunburst,
                go.Treemap,
                go.Icicle,
            ]:
                trace.update(
                    legendgroup=trace_name,
                    showlegend=(trace_name != "" and trace_name not in trace_names),
                )
            if trace_spec.constructor in [go.Bar, go.Violin, go.Box, go.Histogram]:
                trace.update(alignmentgroup=True, offsetgroup=trace_name)
            trace_names.add(trace_name)

            # Init subplot row/col
            trace._subplot_row = 1
            trace._subplot_col = 1

            for i, m in enumerate(grouped_mappings):
                val = group_name[i]
                try:
                    m.updater(trace, m.val_map[val])  # covers most cases
                except ValueError:
                    # this catches some odd cases like marginals
                    if (
                        trace_spec != trace_specs[0]
                        and (
                            trace_spec.constructor in [go.Violin, go.Box]
                            and m.variable in ["symbol", "pattern", "dash"]
                        )
                        or (
                            trace_spec.constructor in [go.Histogram]
                            and m.variable in ["symbol", "dash"]
                        )
                    ):
                        pass
                    elif (
                        trace_spec != trace_specs[0]
                        and trace_spec.constructor in [go.Histogram]
                        and m.variable == "color"
                    ):
                        trace.update(marker=dict(color=m.val_map[val]))
                    elif (
                        trace_spec.constructor
                        in [go.Choropleth, go.Choroplethmap, go.Choroplethmapbox]
                        and m.variable == "color"
                    ):
                        trace.update(
                            z=[1] * len(group),
                            colorscale=[m.val_map[val]] * 2,
                            showscale=False,
                            showlegend=True,
                        )
                    else:
                        raise

                # Find row for trace, handling facet_row and marginal_x
                if m.facet == "row":
                    row = m.val_map[val]
                else:
                    if (
                        args.get("marginal_x") is not None  # there is a marginal
                        and trace_spec.marginal != "x"  # and we're not it
                    ):
                        row = 2
                    else:
                        row = 1

                # Find col for trace, handling facet_col and marginal_y
                if m.facet == "col":
                    col = m.val_map[val]
                    if facet_col_wrap:  # assumes no facet_row, no marginals
                        row = 1 + ((col - 1) // facet_col_wrap)
                        col = 1 + ((col - 1) % facet_col_wrap)
                else:
                    if trace_spec.marginal == "y":
                        col = 2
                    else:
                        col = 1

                if row > 1:
                    trace._subplot_row = row

                if col > 1:
                    trace._subplot_col = col
            if (
                trace_specs[0].constructor == go.Histogram2dContour
                and trace_spec.constructor == go.Box
                and trace.line.color
            ):
                trace.update(marker=dict(color=trace.line.color))

            if "ecdfmode" in args:
                base = args["x"] if args["orientation"] == "v" else args["y"]
                var = args["x"] if args["orientation"] == "h" else args["y"]
                ascending = args.get("ecdfmode", "standard") != "reversed"
                group = group.sort(by=base, descending=not ascending, nulls_last=True)
                group_sum = group.get_column(
                    var
                ).sum()  # compute here before next line mutates
                group = group.with_columns(**{var: nw.col(var).cum_sum()})
                if not ascending:
                    group = group.sort(by=base, descending=False, nulls_last=True)

                if args.get("ecdfmode", "standard") == "complementary":
                    group = group.with_columns(
                        **{var: -nw.col(var) + nw.lit(group_sum)}
                    )

                if args["ecdfnorm"] == "probability":
                    group = group.with_columns(**{var: nw.col(var) / nw.lit(group_sum)})
                elif args["ecdfnorm"] == "percent":
                    group = group.with_columns(
                        **{var: nw.col(var) / nw.lit(group_sum) * nw.lit(100.0)}
                    )

            patch, fit_results = make_trace_kwargs(
                args, trace_spec, group, mapping_labels.copy(), sizeref
            )
            trace.update(patch)
            if fit_results is not None:
                trendline_rows.append(mapping_labels.copy())
                trendline_rows[-1]["px_fit_results"] = fit_results
            if frame_name not in frames:
                frames[frame_name] = dict(data=[], name=frame_name)
            frames[frame_name]["data"].append(trace)
    frame_list = [f for f in frames.values()]
    if len(frame_list) > 1:
        frame_list = sorted(
            frame_list, key=lambda f: orders[args["animation_frame"]].index(f["name"])
        )

    if show_colorbar:
        colorvar = (
            "z"
            if constructor in [go.Histogram2d, go.Densitymap, go.Densitymapbox]
            else "color"
        )
        range_color = args["range_color"] or [None, None]

        colorscale_validator = ColorscaleValidator("colorscale", "make_figure")
        layout_patch["coloraxis1"] = dict(
            colorscale=colorscale_validator.validate_coerce(
                args["color_continuous_scale"]
            ),
            cmid=args["color_continuous_midpoint"],
            cmin=range_color[0],
            cmax=range_color[1],
            colorbar=dict(
                title_text=get_decorated_label(args, args[colorvar], colorvar)
            ),
        )
    for v in ["height", "width"]:
        if args[v]:
            layout_patch[v] = args[v]
    layout_patch["legend"] = dict(tracegroupgap=0)
    if trace_name_labels:
        layout_patch["legend"]["title_text"] = ", ".join(trace_name_labels)
    if args["title"]:
        layout_patch["title_text"] = args["title"]
    elif args["template"].layout.margin.t is None:
        layout_patch["margin"] = {"t": 60}
    if (
        "size" in args
        and args["size"]
        and args["template"].layout.legend.itemsizing is None
    ):
        layout_patch["legend"]["itemsizing"] = "constant"

    if facet_col_wrap:
        nrows = math.ceil(ncols / facet_col_wrap)
        ncols = min(ncols, facet_col_wrap)

    if args.get("marginal_x") is not None:
        nrows += 1

    if args.get("marginal_y") is not None:
        ncols += 1

    fig = init_figure(
        args, subplot_type, frame_list, nrows, ncols, col_labels, row_labels
    )

    # Position traces in subplots
    for frame in frame_list:
        for trace in frame["data"]:
            if isinstance(trace, go.Splom):
                # Special case that is not compatible with make_subplots
                continue

            _set_trace_grid_reference(
                trace,
                fig.layout,
                fig._grid_ref,
                nrows - trace._subplot_row + 1,
                trace._subplot_col,
            )

    # Add traces, layout and frames to figure
    fig.add_traces(frame_list[0]["data"] if len(frame_list) > 0 else [])
    fig.update_layout(layout_patch)
    if "template" in args and args["template"] is not None:
        fig.update_layout(template=args["template"], overwrite=True)
    for f in frame_list:
        f["name"] = str(f["name"])
    fig.frames = frame_list if len(frames) > 1 else []

    if args.get("trendline") and args.get("trendline_scope", "trace") == "overall":
        trendline_spec = make_trendline_spec(args, constructor)
        trendline_trace = trendline_spec.constructor(
            name="Overall Trendline", legendgroup="Overall Trendline", showlegend=False
        )
        if "line" not in trendline_spec.trace_patch:  # no color override
            for m in grouped_mappings:
                if m.variable == "color":
                    next_color = m.sequence[len(m.val_map) % len(m.sequence)]
                    trendline_spec.trace_patch["line"] = dict(color=next_color)
        patch, fit_results = make_trace_kwargs(
            args, trendline_spec, args["data_frame"], {}, sizeref
        )
        trendline_trace.update(patch)
        fig.add_trace(
            trendline_trace, row="all", col="all", exclude_empty_subplots=True
        )
        fig.update_traces(selector=-1, showlegend=True)
        if fit_results is not None:
            trendline_rows.append(dict(px_fit_results=fit_results))

    if trendline_rows:
        try:
            import pandas as pd

            fig._px_trendlines = pd.DataFrame(trendline_rows)
        except ImportError:
            msg = "Trendlines require pandas to be installed."
            raise NotImplementedError(msg)
    else:
        fig._px_trendlines = []

    configure_axes(args, constructor, fig, orders)
    configure_animation_controls(args, constructor, fig)
    return fig


def init_figure(args, subplot_type, frame_list, nrows, ncols, col_labels, row_labels):
    # Build subplot specs
    specs = [[dict(type=subplot_type or "domain")] * ncols for _ in range(nrows)]

    # Default row/column widths uniform
    column_widths = [1.0] * ncols
    row_heights = [1.0] * nrows
    facet_col_wrap = args.get("facet_col_wrap", 0)

    # Build column_widths/row_heights
    if subplot_type == "xy":
        if args.get("marginal_x") is not None:
            if args["marginal_x"] == "histogram" or ("color" in args and args["color"]):
                main_size = 0.74
            else:
                main_size = 0.84

            row_heights = [main_size] * (nrows - 1) + [1 - main_size]
            vertical_spacing = 0.01
        elif facet_col_wrap:
            vertical_spacing = args.get("facet_row_spacing") or 0.07
        else:
            vertical_spacing = args.get("facet_row_spacing") or 0.03

        if args.get("marginal_y") is not None:
            if args["marginal_y"] == "histogram" or ("color" in args and args["color"]):
                main_size = 0.74
            else:
                main_size = 0.84

            column_widths = [main_size] * (ncols - 1) + [1 - main_size]
            horizontal_spacing = 0.005
        else:
            horizontal_spacing = args.get("facet_col_spacing") or 0.02
    else:
        # Other subplot types:
        #   'scene', 'geo', 'polar', 'ternary', 'mapbox', 'domain', None
        #
        # We can customize subplot spacing per type once we enable faceting
        # for all plot types
        if facet_col_wrap:
            vertical_spacing = args.get("facet_row_spacing") or 0.07
        else:
            vertical_spacing = args.get("facet_row_spacing") or 0.03
        horizontal_spacing = args.get("facet_col_spacing") or 0.02

    if facet_col_wrap:
        subplot_labels = [None] * nrows * ncols
        while len(col_labels) < nrows * ncols:
            col_labels.append(None)
        for i in range(nrows):
            for j in range(ncols):
                subplot_labels[i * ncols + j] = col_labels[(nrows - 1 - i) * ncols + j]

    def _spacing_error_translator(e, direction, facet_arg):
        """
        Translates the spacing errors thrown by the underlying make_subplots
        routine into one that describes an argument adjustable through px.
        """
        if ("%s spacing" % (direction,)) in e.args[0]:
            e.args = (
                e.args[0]
                + """
Use the {facet_arg} argument to adjust this spacing.""".format(
                    facet_arg=facet_arg
                ),
            )
            raise e

    # Create figure with subplots
    try:
        fig = make_subplots(
            rows=nrows,
            cols=ncols,
            specs=specs,
            shared_xaxes="all",
            shared_yaxes="all",
            row_titles=[] if facet_col_wrap else list(reversed(row_labels)),
            column_titles=[] if facet_col_wrap else col_labels,
            subplot_titles=subplot_labels if facet_col_wrap else [],
            horizontal_spacing=horizontal_spacing,
            vertical_spacing=vertical_spacing,
            row_heights=row_heights,
            column_widths=column_widths,
            start_cell="bottom-left",
        )
    except ValueError as e:
        _spacing_error_translator(e, "Horizontal", "facet_col_spacing")
        _spacing_error_translator(e, "Vertical", "facet_row_spacing")

    # Remove explicit font size of row/col titles so template can take over
    for annot in fig.layout.annotations:
        annot.update(font=None)

    return fig


def is_into_series(df) -> bool:
    """Check if `df` is a supported narwhals eager dataframe."""
    return (
        nw.dependencies.is_polars_series(df)
        or nw.dependencies.is_pyarrow_chunked_array(df)
        or nw.dependencies.is_pandas_like_series(df)
    )


def to_py_scalar(scalar_like):
    """If scalar is not python native, tries to convert it to python native."""
    if hasattr(scalar_like, "as_py"):
        return scalar_like.as_py()
    elif hasattr(scalar_like, "item"):
        return scalar_like.item()
    else:
        return scalar_like<|MERGE_RESOLUTION|>--- conflicted
+++ resolved
@@ -1338,13 +1338,8 @@
                     raise ValueError(
                         "All arguments should have the same length. "
                         "The length of argument `%s` is %d, whereas the "
-<<<<<<< HEAD
-                        "length of  previously-processed arguments %s is %d"
+                        "length of previously-processed arguments %s is %d"
                         % (field, len_arg, str(list(df_output.keys())), length)
-=======
-                        "length of previously-processed arguments %s is %d"
-                        % (field, len(argument), str(list(df_output.keys())), length)
->>>>>>> 7181c4db
                     )
 
                 df_output[str(col_name)] = to_unindexed_series(
