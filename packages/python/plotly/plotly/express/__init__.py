--- conflicted
+++ resolved
@@ -9,21 +9,17 @@
 if np is None:
     raise ImportError(
         """\
-<<<<<<< HEAD
-Plotly Express requires pandas to be installed. You can install pandas using pip with:
+Plotly Express requires numpy to be installed. You can install numpy using pip with:
 
-$ pip install pandas
+$ pip install numpy
 
 Or install Plotly Express and its dependencies directly with:
 
-$ pip install "plotly[pandas]"
+$ pip install "plotly[express]"
 
 You can also use Plotly Graph Objects to create a large number of charts without installing
-pandas. See examples here: https://plotly.com/python/graph-objects/
+numpy. See examples here: https://plotly.com/python/graph-objects/
 """
-=======
-Plotly express requires numpy to be installed."""
->>>>>>> 84f4e667
     )
 
 from ._imshow import imshow
