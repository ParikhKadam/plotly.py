--- conflicted
+++ resolved
@@ -293,10 +293,6 @@
         <script type="text/javascript">
         {win_config}
         {mathjax_config}
-<<<<<<< HEAD
-        {script}
-=======
->>>>>>> ae32a704
         </script>
         <script type="module">{script}</script>
         """.format(
