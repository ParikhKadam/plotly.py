import os
import sys
import time
import platform
import json
import shutil

from setuptools import setup, Command
from setuptools.command.egg_info import egg_info
from subprocess import check_call
from distutils import log

# ensure the current directory is on sys.path; so versioneer can be imported
# when pip uses PEP 517/518 build rules.
# https://github.com/python-versioneer/python-versioneer/issues/193
sys.path.append(os.path.dirname(__file__))

import versioneer


here = os.path.dirname(os.path.abspath(__file__))
project_root = os.path.dirname(os.path.dirname(os.path.dirname(here)))
node_root = os.path.join(project_root, "packages", "javascript", "jupyterlab-plotly")
is_repo = os.path.exists(os.path.join(project_root, ".git"))

npm_path = os.pathsep.join(
    [
        os.path.join(node_root, "node_modules", ".bin"),
        os.environ.get("PATH", os.defpath),
    ]
)

labstatic = "jupyterlab_plotly/labextension/static"
if not os.path.exists(labstatic):
    # Ensure the folder exists when we will look for files in it
    os.makedirs(labstatic)

prebuilt_assets = [
    (
        "share/jupyter/labextensions/jupyterlab-plotly",
        [
            "jupyterlab_plotly/labextension/package.json",
        ],
    ),
    (
        "share/jupyter/labextensions/jupyterlab-plotly/static",
        [os.path.join(labstatic, f) for f in os.listdir(labstatic)],
    ),
    (
        "share/jupyter/nbextensions/jupyterlab-plotly",
        [
            "jupyterlab_plotly/nbextension/extension.js",
            "jupyterlab_plotly/nbextension/index.js",
            "jupyterlab_plotly/nbextension/index.js.LICENSE.txt",
        ],
    ),
]


if "--skip-npm" in sys.argv or os.environ.get("SKIP_NPM") is not None:
    print("Skipping npm install as requested.")
    skip_npm = True
    if "--skip-npm" in sys.argv:
        sys.argv.remove("--skip-npm")
else:
    skip_npm = False

# Load plotly.js version from js/package.json
def plotly_js_version():
    path = os.path.join(
        project_root, "packages", "javascript", "jupyterlab-plotly", "package.json"
    )
    with open(path, "rt") as f:
        package_json = json.load(f)
        version = package_json["dependencies"]["plotly.js"]
        version = version.replace("^", "")

    return version


def readme():
    with open(os.path.join(here, "README.md")) as f:
        return f.read()


def js_prerelease(command, strict=False):
    """decorator for building minified js/css prior to another command"""

    class DecoratedCommand(command):
        def run(self):
            jsdeps = self.distribution.get_command_obj("jsdeps")
            if not is_repo and all(os.path.exists(t) for t in jsdeps.targets):
                # sdist, nothing to do
                command.run(self)
                self.distribution.data_files.extend(prebuilt_assets)
                return

            try:
                self.distribution.run_command("jsdeps")
            except Exception as e:
                missing = [t for t in jsdeps.targets if not os.path.exists(t)]
                if strict or missing:
                    log.warn("rebuilding js and css failed")
                    if missing:
                        log.error("missing files: %s" % missing)
                    raise e
                else:
                    log.warn("rebuilding js and css failed (not a problem)")
                    log.warn(str(e))
            command.run(self)
            update_package_data(self.distribution)

    return DecoratedCommand


def update_package_data(distribution):
    """update package_data to catch changes during setup"""
    build_py = distribution.get_command_obj("build_py")

    # JS assets will not be present if we are skip npm build
    if not skip_npm:
        distribution.data_files.extend(prebuilt_assets)

    # re-init build_py options which load package_data
    build_py.finalize_options()


class NPM(Command):
    description = "install package.json dependencies using npm"

    user_options = []

    node_modules = os.path.join(node_root, "node_modules")

    targets = [
        os.path.join(here, "jupyterlab_plotly", "nbextension", "extension.js"),
        os.path.join(here, "jupyterlab_plotly", "nbextension", "index.js"),
        os.path.join(here, "jupyterlab_plotly", "labextension", "package.json"),
    ]

    def initialize_options(self):
        self.local = None

    def finalize_options(self):
        self.set_undefined_options("updateplotlyjsdev", ("local", "local"))

    def get_npm_name(self):
        npmName = "npm"
        if platform.system() == "Windows":
            npmName = "npm.cmd"

        return npmName

    def has_npm(self):
        npmName = self.get_npm_name()
        try:
            check_call([npmName, "--version"])
            return True
        except:
            return False

    def should_run_npm_install(self):
        package_json = os.path.join(node_root, "package.json")
        node_modules_exists = os.path.exists(self.node_modules)
        return self.has_npm()

    def run(self):
        if skip_npm:
            log.info("Skipping npm-installation")
            return

        has_npm = self.has_npm()
        if not has_npm:
            log.error(
                "`npm` unavailable.  If you're running this command using sudo, make sure `npm` is available to sudo"
            )

        env = os.environ.copy()
        env["PATH"] = npm_path

        if self.should_run_npm_install():
            log.info(
                "Installing build dependencies with npm.  This may take a while..."
            )
            npmName = self.get_npm_name()
            check_call(
                [npmName, "install"],
                cwd=node_root,
                stdout=sys.stdout,
                stderr=sys.stderr,
            )
            if self.local is not None:
                plotly_archive = os.path.join(self.local, "plotly.js.tgz")
                check_call(
                    [npmName, "install", plotly_archive],
                    cwd=node_root,
                    stdout=sys.stdout,
                    stderr=sys.stderr,
                )
            check_call(
                [npmName, "run", "build:prod"],
                cwd=node_root,
                stdout=sys.stdout,
                stderr=sys.stderr,
            )
            os.utime(self.node_modules, None)

        for t in self.targets:
            if not os.path.exists(t):
                msg = "Missing file: %s" % t
                if not has_npm:
                    msg += "\nnpm is required to build a development version of jupyterlab-plotly"
                raise ValueError(msg)

        # update package data in case this created new files
        update_package_data(self.distribution)


class CodegenCommand(Command):
    description = "Generate class hierarchy from Plotly JSON schema"
    user_options = []

    def initialize_options(self):
        pass

    def finalize_options(self):
        pass

    def run(self):
        if sys.version_info < (3, 8):
            raise ImportError("Code generation must be executed with Python >= 3.8")

        from codegen import perform_codegen

        perform_codegen()


def overwrite_schema_local(uri):
    path = os.path.join(here, "codegen", "resources", "plot-schema.json")
    shutil.copyfile(uri, path)


def overwrite_schema(url):
    import requests

    req = requests.get(url)
    assert req.status_code == 200
    path = os.path.join(here, "codegen", "resources", "plot-schema.json")
    with open(path, "wb") as f:
        f.write(req.content)


def overwrite_bundle_local(uri):
    path = os.path.join(here, "plotly", "package_data", "plotly.min.js")
    shutil.copyfile(uri, path)


def overwrite_bundle(url):
    import requests

    req = requests.get(url)
    assert req.status_code == 200
    path = os.path.join(here, "plotly", "package_data", "plotly.min.js")
    with open(path, "wb") as f:
        f.write(req.content)


def overwrite_plotlyjs_version_file(plotlyjs_version):
    path = os.path.join(here, "plotly", "offline", "_plotlyjs_version.py")
    with open(path, "w") as f:
        f.write(
            """\
# DO NOT EDIT
# This file is generated by the updatebundle setup.py command
__plotlyjs_version__ = "{plotlyjs_version}"
""".format(
                plotlyjs_version=plotlyjs_version
            )
        )


def overwrite_plotlywidget_version_file(version):
    path = os.path.join(here, "plotly", "_widget_version.py")
    with open(path, "w") as f:
        f.write(
            """\
# This file is generated by the updateplotlywidgetversion setup.py command
# for automated dev builds
#
# It is edited by hand prior to official releases
__frontend_version__ = "{version}"
""".format(
                version=version
            )
        )


def request_json(url):
    import requests

    req = requests.get(url)
    return json.loads(req.content.decode("utf-8"))


def get_latest_publish_build_info(repo, branch):

    url = (
        r"https://circleci.com/api/v1.1/project/github/"
        r"{repo}/tree/{branch}?limit=100&filter=completed"
    ).format(repo=repo, branch=branch)

    branch_jobs = request_json(url)

    # Get most recent successful publish build for branch
    builds = [
        j
        for j in branch_jobs
        if j.get("workflows", {}).get("job_name", None) == "publish-dist"
        and j.get("status", None) == "success"
    ]
    build = builds[0]

    # Extract build info
    return {p: build[p] for p in ["vcs_revision", "build_num", "committer_date"]}


def get_bundle_schema_local(local):
    plotly_archive = os.path.join(local, "plotly.js.tgz")
    plotly_bundle = os.path.join(local, "dist/plotly.min.js")
    plotly_schemas = os.path.join(local, "dist/plot-schema.json")
    return plotly_archive, plotly_bundle, plotly_schemas


def get_bundle_schema_urls(build_num):
    url = (
        "https://circleci.com/api/v1.1/project/github/"
        "plotly/plotly.js/{build_num}/artifacts"
    ).format(build_num=build_num)

    artifacts = request_json(url)

    # Find archive
    archives = [a for a in artifacts if a.get("path", None) == "plotly.js.tgz"]
    archive = archives[0]

    # Find bundle
    bundles = [a for a in artifacts if a.get("path", None) == "dist/plotly.min.js"]
    bundle = bundles[0]

    # Find schema
    schemas = [a for a in artifacts if a.get("path", None) == "dist/plot-schema.json"]
    schema = schemas[0]

    return archive["url"], bundle["url"], schema["url"]


class UpdateSchemaCommand(Command):
    description = "Download latest version of the plot-schema JSON file"
    user_options = []

    def initialize_options(self):
        pass

    def finalize_options(self):
        pass

    def run(self):
        url = (
            "https://raw.githubusercontent.com/plotly/plotly.js/"
            "v%s/dist/plot-schema.json" % plotly_js_version()
        )
        overwrite_schema(url)


class UpdateBundleCommand(Command):
    description = "Download latest version of the plot-schema JSON file"
    user_options = []

    def initialize_options(self):
        pass

    def finalize_options(self):
        pass

    def run(self):
        url = (
            "https://raw.githubusercontent.com/plotly/plotly.js/"
            "v%s/dist/plotly.min.js" % plotly_js_version()
        )
        overwrite_bundle(url)

        # Write plotly.js version file
        plotlyjs_version = plotly_js_version()
        overwrite_plotlyjs_version_file(plotlyjs_version)


class UpdatePlotlyJsCommand(Command):
    description = "Update project to a new version of plotly.js"
    user_options = []

    def initialize_options(self):
        pass

    def finalize_options(self):
        pass

    def run(self):
        self.run_command("updatebundle")
        self.run_command("updateschema")
        self.run_command("codegen")


class UpdateBundleSchemaDevCommand(Command):
    description = "Update the plotly.js schema and bundle from master"
    user_options = []

    def initialize_options(self):
        self.devrepo = None
        self.devbranch = None
        self.local = None

    def finalize_options(self):
        self.set_undefined_options("updateplotlyjsdev", ("devrepo", "devrepo"))
        self.set_undefined_options("updateplotlyjsdev", ("devbranch", "devbranch"))
        self.set_undefined_options("updateplotlyjsdev", ("local", "local"))

    def run(self):
        if self.local is None:
            build_info = get_latest_publish_build_info(self.devrepo, self.devbranch)

            archive_url, bundle_url, schema_url = get_bundle_schema_urls(
                build_info["build_num"]
            )

            # Update bundle in package data
            overwrite_bundle(bundle_url)

            # Update schema in package data
            overwrite_schema(schema_url)
        else:
            # this info could be more informative but
            # it doesn't seem as useful in a local context
            # and requires dependencies and programming.
            build_info = {"vcs_revision": "local", "committer_date": str(time.time())}
            self.devrepo = self.local
            self.devbranch = ""

            archive_uri, bundle_uri, schema_uri = get_bundle_schema_local(self.local)
            overwrite_bundle_local(bundle_uri)
            overwrite_schema_local(schema_uri)

        # Update plotly.js url in package.json
        package_json_path = os.path.join(node_root, "package.json")
        with open(package_json_path, "r") as f:
            package_json = json.load(f)

        # Replace version with bundle url
        package_json["dependencies"]["plotly.js"] = (
            archive_url if self.local is None else archive_uri
        )
        with open(package_json_path, "w") as f:
            json.dump(package_json, f, indent=2)

        # update plotly.js version in _plotlyjs_version
        rev = build_info["vcs_revision"]
        date = str(build_info["committer_date"])
        version = "_".join([self.devrepo, self.devbranch, date[:10], rev[:8]])
        overwrite_plotlyjs_version_file(version)


class UpdatePlotlyJsDevCommand(Command):
    description = "Update project to a new development version of plotly.js"
    user_options = [
        ("devrepo=", None, "Repository name"),
        ("devbranch=", None, "branch or pull/number"),
        ("local=", None, "local copy of repo, used by itself"),
    ]

    def initialize_options(self):
        self.devrepo = "plotly/plotly.js"
        self.devbranch = "master"
        self.local = None

    def finalize_options(self):
        pass

    def run(self):
        self.run_command("updatebundleschemadev")
        self.run_command("jsdeps")
        self.run_command("codegen")


class UpdatePlotlywidgetVersionCommand(Command):
    description = "Update package.json version of jupyterlab-plotly"

    user_options = []

    def initialize_options(self):
        pass

    def finalize_options(self):
        pass

    def run(self):
        from plotly._version import git_pieces_from_vcs, render

        # Update plotly.js url in package.json
        package_json_path = os.path.join(node_root, "package.json")

        with open(package_json_path, "r") as f:
            package_json = json.load(f)

        # Replace version with bundle url
        pieces = git_pieces_from_vcs("widget-v", project_root, False)
        pieces["dirty"] = False
        widget_ver = render(pieces, "pep440")["version"]

        package_json["version"] = widget_ver
        with open(package_json_path, "w") as f:
            json.dump(package_json, f, indent=2)

        # write _widget_version
        overwrite_plotlywidget_version_file(widget_ver)


graph_objs_packages = [
    d[0].replace("/", ".")
    for d in os.walk("plotly/graph_objs")
    if not d[0].endswith("__pycache__")
]


validator_packages = [
    d[0].replace("/", ".")
    for d in os.walk("plotly/validators")
    if not d[0].endswith("__pycache__")
]

versioneer_cmds = versioneer.get_cmdclass()
setup(
    name="plotly",
    version=versioneer.get_version(),
    author="Chris P",
    author_email="chris@plot.ly",
    maintainer="Nicolas Kruchten",
    maintainer_email="nicolas@plot.ly",
    url="https://plotly.com/python/",
    project_urls={
        "Documentation": "https://plotly.com/python/",
        "Github": "https://github.com/plotly/plotly.py",
        "Changelog": "https://github.com/plotly/plotly.py/blob/master/CHANGELOG.md",
    },
    description="An open-source, interactive data visualization library for Python",
    long_description=readme(),
    long_description_content_type="text/markdown",
    classifiers=[
        "Development Status :: 5 - Production/Stable",
        "Programming Language :: Python :: 3.8",
        "Programming Language :: Python :: 3.9",
        "Programming Language :: Python :: 3.10",
        "Programming Language :: Python :: 3.11",
        "Programming Language :: Python :: 3.12",
        "Topic :: Scientific/Engineering :: Visualization",
        "License :: OSI Approved :: MIT License",
    ],
    python_requires=">=3.8",
    license="MIT",
    packages=[
        "jupyterlab_plotly",
        "plotly",
        "plotly.plotly",
        "plotly.offline",
        "plotly.io",
        "plotly.matplotlylib",
        "plotly.matplotlylib.mplexporter",
        "plotly.matplotlylib.mplexporter.renderers",
        "plotly.figure_factory",
        "plotly.data",
        "plotly.colors",
        "plotly.express",
        "plotly.express.data",
        "plotly.express.colors",
        "plotly.express.trendline_functions",
        "plotly.graph_objects",
        "_plotly_utils",
        "_plotly_utils.colors",
        "_plotly_future_",
    ]
    + graph_objs_packages
    + validator_packages,
    package_data={
        "plotly": [
            "package_data/*",
            "package_data/templates/*",
            "package_data/datasets/*",
        ],
        "jupyterlab_plotly": [
            "nbextension/*",
            "labextension/*",
            "labextension/static/*",
        ],
    },
    data_files=[
        ("etc/jupyter/nbconfig/notebook.d", ["jupyterlab-plotly.json"]),
    ],
<<<<<<< HEAD
    install_requires=["narwhals>=1.13.1", "packaging"],
=======
    install_requires=["narwhals>=1.12.0", "packaging"],
>>>>>>> 55a01785
    zip_safe=False,
    cmdclass=dict(
        build_py=js_prerelease(versioneer_cmds["build_py"]),
        egg_info=js_prerelease(egg_info),
        sdist=js_prerelease(versioneer_cmds["sdist"], strict=True),
        jsdeps=NPM,
        codegen=CodegenCommand,
        updateschema=UpdateSchemaCommand,
        updatebundle=UpdateBundleCommand,
        updateplotlyjs=js_prerelease(UpdatePlotlyJsCommand),
        updatebundleschemadev=UpdateBundleSchemaDevCommand,
        updateplotlyjsdev=UpdatePlotlyJsDevCommand,
        updateplotlywidgetversion=UpdatePlotlywidgetVersionCommand,
        version=versioneer_cmds["version"],
    ),
)<|MERGE_RESOLUTION|>--- conflicted
+++ resolved
@@ -603,11 +603,7 @@
     data_files=[
         ("etc/jupyter/nbconfig/notebook.d", ["jupyterlab-plotly.json"]),
     ],
-<<<<<<< HEAD
-    install_requires=["narwhals>=1.13.1", "packaging"],
-=======
-    install_requires=["narwhals>=1.12.0", "packaging"],
->>>>>>> 55a01785
+    install_requires=["narwhals>=1.13.2", "packaging"],
     zip_safe=False,
     cmdclass=dict(
         build_py=js_prerelease(versioneer_cmds["build_py"]),
