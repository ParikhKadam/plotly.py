import os
import sys
import time
import platform
import json
import shutil

from setuptools import setup, Command
from setuptools.command.egg_info import egg_info
from subprocess import check_call
from distutils import log

# ensure the current directory is on sys.path; so versioneer can be imported
# when pip uses PEP 517/518 build rules.
# https://github.com/python-versioneer/python-versioneer/issues/193
sys.path.append(os.path.dirname(__file__))

import versioneer


here = os.path.dirname(os.path.abspath(__file__))
project_root = os.path.dirname(os.path.dirname(os.path.dirname(here)))
node_root = os.path.join(project_root, "packages", "python", "plotly", "js")
is_repo = os.path.exists(os.path.join(project_root, ".git"))

npm_path = os.pathsep.join(
    [
        os.path.join(node_root, "node_modules", ".bin"),
        os.environ.get("PATH", os.defpath),
    ]
)

if "--skip-npm" in sys.argv or os.environ.get("SKIP_NPM") is not None:
    print("Skipping npm install as requested.")
    skip_npm = True
    if "--skip-npm" in sys.argv:
        sys.argv.remove("--skip-npm")
else:
    skip_npm = False

# Load plotly.js version from js/package.json
def plotly_js_version():
    path = os.path.join(here, "js", "package.json")
    with open(path, "rt") as f:
        package_json = json.load(f)
        version = package_json["dependencies"]["plotly.js"]
        version = version.replace("^", "")

    return version


def readme():
    with open(os.path.join(here, "README.md")) as f:
        return f.read()


def js_prerelease(command, strict=False):
    """decorator for building minified js/css prior to another command"""

    class DecoratedCommand(command):
        def run(self):
            jsdeps = self.distribution.get_command_obj("jsdeps")
            if not is_repo and all(os.path.exists(t) for t in jsdeps.targets):
                # sdist, nothing to do
                command.run(self)
                return

            try:
                self.distribution.run_command("jsdeps")
            except Exception as e:
                missing = [t for t in jsdeps.targets if not os.path.exists(t)]
                if strict or missing:
                    log.warn("rebuilding js and css failed")
                    if missing:
                        log.error("missing files: %s" % missing)
                    raise e
                else:
                    log.warn("rebuilding js and css failed (not a problem)")
                    log.warn(str(e))
            command.run(self)
            update_package_data(self.distribution)

    return DecoratedCommand


def update_package_data(distribution):
    """update package_data to catch changes during setup"""
    build_py = distribution.get_command_obj("build_py")

    # re-init build_py options which load package_data
    build_py.finalize_options()


class NPM(Command):
    description = "install package.json dependencies using npm"

    user_options = []

    node_modules = os.path.join(node_root, "node_modules")

    targets = [
        os.path.join(here, "plotly", "package_data", "widgetbundle.js"),
    ]

    def initialize_options(self):
        self.local = None

    def finalize_options(self):
        self.set_undefined_options("updateplotlyjsdev", ("local", "local"))

    def get_npm_name(self):
        npmName = "npm"
        if platform.system() == "Windows":
            npmName = "npm.cmd"

        return npmName

    def has_npm(self):
        npmName = self.get_npm_name()
        try:
            check_call([npmName, "--version"])
            return True
        except:
            return False

    def run(self):
        if skip_npm:
            log.info("Skipping npm-installation")
            return

        has_npm = self.has_npm()
        if not has_npm:
            log.error(
                "`npm` unavailable.  If you're running this command using sudo, make sure `npm` is available to sudo"
            )

        env = os.environ.copy()
        env["PATH"] = npm_path

        if self.has_npm():
            log.info(
                "Installing build dependencies with npm.  This may take a while..."
            )
            npmName = self.get_npm_name()
            check_call(
                [npmName, "install"],
                cwd=node_root,
                stdout=sys.stdout,
                stderr=sys.stderr,
            )
            if self.local is not None:
                plotly_archive = os.path.join(self.local, "plotly.js.tgz")
                check_call(
                    [npmName, "install", plotly_archive],
                    cwd=node_root,
                    stdout=sys.stdout,
                    stderr=sys.stderr,
                )
            check_call(
                [npmName, "run", "build"],
                cwd=node_root,
                stdout=sys.stdout,
                stderr=sys.stderr,
            )
            os.utime(self.node_modules, None)

        for t in self.targets:
            if not os.path.exists(t):
                msg = "Missing file: %s" % t
                raise ValueError(msg)

        # update package data in case this created new files
        update_package_data(self.distribution)


class CodegenCommand(Command):
    description = "Generate class hierarchy from Plotly JSON schema"
    user_options = []

    def initialize_options(self):
        pass

    def finalize_options(self):
        pass

    def run(self):
        if sys.version_info < (3, 8):
            raise ImportError("Code generation must be executed with Python >= 3.8")

        from codegen import perform_codegen

        perform_codegen()


def overwrite_schema_local(uri):
    path = os.path.join(here, "codegen", "resources", "plot-schema.json")
    shutil.copyfile(uri, path)


def overwrite_schema(url):
    import requests

    req = requests.get(url)
    assert req.status_code == 200
    path = os.path.join(here, "codegen", "resources", "plot-schema.json")
    with open(path, "wb") as f:
        f.write(req.content)


def overwrite_bundle_local(uri):
    path = os.path.join(here, "plotly", "package_data", "plotly.min.js")
    shutil.copyfile(uri, path)


def overwrite_bundle(url):
    import requests

    req = requests.get(url)
    assert req.status_code == 200
    path = os.path.join(here, "plotly", "package_data", "plotly.min.js")
    with open(path, "wb") as f:
        f.write(req.content)


def overwrite_plotlyjs_version_file(plotlyjs_version):
    path = os.path.join(here, "plotly", "offline", "_plotlyjs_version.py")
    with open(path, "w") as f:
        f.write(
            """\
# DO NOT EDIT
# This file is generated by the updatebundle setup.py command
__plotlyjs_version__ = "{plotlyjs_version}"
""".format(
                plotlyjs_version=plotlyjs_version
            )
        )


def overwrite_plotlywidget_version_file(version):
    path = os.path.join(here, "plotly", "_widget_version.py")
    with open(path, "w") as f:
        f.write(
            """\
# This file is generated by the updateplotlywidgetversion setup.py command
# for automated dev builds
#
# It is edited by hand prior to official releases
__frontend_version__ = "{version}"
""".format(
                version=version
            )
        )


def request_json(url):
    import requests

    req = requests.get(url)
    return json.loads(req.content.decode("utf-8"))


def get_latest_publish_build_info(repo, branch):

    url = (
        r"https://circleci.com/api/v1.1/project/github/"
        r"{repo}/tree/{branch}?limit=100&filter=completed"
    ).format(repo=repo, branch=branch)

    branch_jobs = request_json(url)

    # Get most recent successful publish build for branch
    builds = [
        j
        for j in branch_jobs
        if j.get("workflows", {}).get("job_name", None) == "publish-dist"
        and j.get("status", None) == "success"
    ]
    build = builds[0]

    # Extract build info
    return {p: build[p] for p in ["vcs_revision", "build_num", "committer_date"]}


def get_bundle_schema_local(local):
    plotly_archive = os.path.join(local, "plotly.js.tgz")
    plotly_bundle = os.path.join(local, "dist/plotly.min.js")
    plotly_schemas = os.path.join(local, "dist/plot-schema.json")
    return plotly_archive, plotly_bundle, plotly_schemas


def get_bundle_schema_urls(build_num):
    url = (
        "https://circleci.com/api/v1.1/project/github/"
        "plotly/plotly.js/{build_num}/artifacts"
    ).format(build_num=build_num)

    artifacts = request_json(url)

    # Find archive
    archives = [a for a in artifacts if a.get("path", None) == "plotly.js.tgz"]
    archive = archives[0]

    # Find bundle
    bundles = [a for a in artifacts if a.get("path", None) == "dist/plotly.min.js"]
    bundle = bundles[0]

    # Find schema
    schemas = [a for a in artifacts if a.get("path", None) == "dist/plot-schema.json"]
    schema = schemas[0]

    return archive["url"], bundle["url"], schema["url"]


class UpdateSchemaCommand(Command):
    description = "Download latest version of the plot-schema JSON file"
    user_options = []

    def initialize_options(self):
        pass

    def finalize_options(self):
        pass

    def run(self):
        url = (
            "https://raw.githubusercontent.com/plotly/plotly.js/"
            "v%s/dist/plot-schema.json" % plotly_js_version()
        )
        overwrite_schema(url)


class UpdateBundleCommand(Command):
    description = "Download latest version of the plot-schema JSON file"
    user_options = []

    def initialize_options(self):
        pass

    def finalize_options(self):
        pass

    def run(self):
        url = (
            "https://raw.githubusercontent.com/plotly/plotly.js/"
            "v%s/dist/plotly.min.js" % plotly_js_version()
        )
        overwrite_bundle(url)

        # Write plotly.js version file
        plotlyjs_version = plotly_js_version()
        overwrite_plotlyjs_version_file(plotlyjs_version)


class UpdatePlotlyJsCommand(Command):
    description = "Update project to a new version of plotly.js"
    user_options = []

    def initialize_options(self):
        pass

    def finalize_options(self):
        pass

    def run(self):
        self.run_command("updatebundle")
        self.run_command("updateschema")
        self.run_command("codegen")


class UpdateBundleSchemaDevCommand(Command):
    description = "Update the plotly.js schema and bundle from master"
    user_options = []

    def initialize_options(self):
        self.devrepo = None
        self.devbranch = None
        self.local = None

    def finalize_options(self):
        self.set_undefined_options("updateplotlyjsdev", ("devrepo", "devrepo"))
        self.set_undefined_options("updateplotlyjsdev", ("devbranch", "devbranch"))
        self.set_undefined_options("updateplotlyjsdev", ("local", "local"))

    def run(self):
        if self.local is None:
            build_info = get_latest_publish_build_info(self.devrepo, self.devbranch)

            archive_url, bundle_url, schema_url = get_bundle_schema_urls(
                build_info["build_num"]
            )

            # Update bundle in package data
            overwrite_bundle(bundle_url)

            # Update schema in package data
            overwrite_schema(schema_url)
        else:
            # this info could be more informative but
            # it doesn't seem as useful in a local context
            # and requires dependencies and programming.
            build_info = {"vcs_revision": "local", "committer_date": str(time.time())}
            self.devrepo = self.local
            self.devbranch = ""

            archive_uri, bundle_uri, schema_uri = get_bundle_schema_local(self.local)
            overwrite_bundle_local(bundle_uri)
            overwrite_schema_local(schema_uri)

        # Update plotly.js url in package.json
        package_json_path = os.path.join(node_root, "package.json")
        with open(package_json_path, "r") as f:
            package_json = json.load(f)

        # Replace version with bundle url
        package_json["dependencies"]["plotly.js"] = (
            archive_url if self.local is None else archive_uri
        )
        with open(package_json_path, "w") as f:
            json.dump(package_json, f, indent=2)

        # update plotly.js version in _plotlyjs_version
        rev = build_info["vcs_revision"]
        date = str(build_info["committer_date"])
        version = "_".join([self.devrepo, self.devbranch, date[:10], rev[:8]])
        overwrite_plotlyjs_version_file(version)


class UpdatePlotlyJsDevCommand(Command):
    description = "Update project to a new development version of plotly.js"
    user_options = [
        ("devrepo=", None, "Repository name"),
        ("devbranch=", None, "branch or pull/number"),
        ("local=", None, "local copy of repo, used by itself"),
    ]

    def initialize_options(self):
        self.devrepo = "plotly/plotly.js"
        self.devbranch = "master"
        self.local = None

    def finalize_options(self):
        pass

    def run(self):
        self.run_command("updatebundleschemadev")
        self.run_command("jsdeps")
        self.run_command("codegen")


class UpdatePlotlywidgetVersionCommand(Command):
    description = "Update package.json version to match widget version"

    user_options = []

    def initialize_options(self):
        pass

    def finalize_options(self):
        pass

    def run(self):
        from plotly._version import git_pieces_from_vcs, render

        # Update plotly.js url in package.json
        package_json_path = os.path.join(node_root, "package.json")

        with open(package_json_path, "r") as f:
            package_json = json.load(f)

        # Replace version with bundle url
        pieces = git_pieces_from_vcs("widget-v", project_root, False)
        pieces["dirty"] = False
        widget_ver = render(pieces, "pep440")["version"]

        package_json["version"] = widget_ver
        with open(package_json_path, "w") as f:
            json.dump(package_json, f, indent=2)

        # write _widget_version
        overwrite_plotlywidget_version_file(widget_ver)


graph_objs_packages = [
    d[0].replace("/", ".")
    for d in os.walk("plotly/graph_objs")
    if not d[0].endswith("__pycache__")
]


validator_packages = [
    d[0].replace("/", ".")
    for d in os.walk("plotly/validators")
    if not d[0].endswith("__pycache__")
]

versioneer_cmds = versioneer.get_cmdclass()
setup(
    name="plotly",
    version=versioneer.get_version(),
    author="Chris P",
    author_email="chris@plot.ly",
    maintainer="Nicolas Kruchten",
    maintainer_email="nicolas@plot.ly",
    url="https://plotly.com/python/",
    project_urls={
        "Documentation": "https://plotly.com/python/",
        "Github": "https://github.com/plotly/plotly.py",
        "Changelog": "https://github.com/plotly/plotly.py/blob/master/CHANGELOG.md",
    },
    description="An open-source, interactive data visualization library for Python",
    long_description=readme(),
    long_description_content_type="text/markdown",
    classifiers=[
        "Development Status :: 5 - Production/Stable",
        "Programming Language :: Python :: 3.8",
        "Programming Language :: Python :: 3.9",
        "Programming Language :: Python :: 3.10",
        "Programming Language :: Python :: 3.11",
        "Programming Language :: Python :: 3.12",
        "Topic :: Scientific/Engineering :: Visualization",
        "License :: OSI Approved :: MIT License",
    ],
    python_requires=">=3.8",
    license="MIT",
    packages=[
        "plotly",
        "plotly.plotly",
        "plotly.offline",
        "plotly.io",
        "plotly.matplotlylib",
        "plotly.matplotlylib.mplexporter",
        "plotly.matplotlylib.mplexporter.renderers",
        "plotly.figure_factory",
        "plotly.data",
        "plotly.colors",
        "plotly.express",
        "plotly.express.data",
        "plotly.express.colors",
        "plotly.express.trendline_functions",
        "plotly.graph_objects",
        "_plotly_utils",
        "_plotly_utils.colors",
        "_plotly_future_",
    ]
    + graph_objs_packages
    + validator_packages,
    package_data={
        "plotly": [
            "package_data/*",
            "package_data/templates/*",
            "package_data/datasets/*",
        ],
    },
<<<<<<< HEAD
    data_files=[
        ("etc/jupyter/nbconfig/notebook.d", ["jupyterlab-plotly.json"]),
    ],
    install_requires=["narwhals>=1.13.3", "packaging"],
=======
    install_requires=["packaging"],
>>>>>>> 4d99b35f
    zip_safe=False,
    cmdclass=dict(
        build_py=js_prerelease(versioneer_cmds["build_py"]),
        egg_info=js_prerelease(egg_info),
        sdist=js_prerelease(versioneer_cmds["sdist"], strict=True),
        jsdeps=NPM,
        codegen=CodegenCommand,
        updateschema=UpdateSchemaCommand,
        updatebundle=UpdateBundleCommand,
        updateplotlyjs=js_prerelease(UpdatePlotlyJsCommand),
        updatebundleschemadev=UpdateBundleSchemaDevCommand,
        updateplotlyjsdev=UpdatePlotlyJsDevCommand,
        updateplotlywidgetversion=UpdatePlotlywidgetVersionCommand,
        version=versioneer_cmds["version"],
    ),
)<|MERGE_RESOLUTION|>--- conflicted
+++ resolved
@@ -551,14 +551,7 @@
             "package_data/datasets/*",
         ],
     },
-<<<<<<< HEAD
-    data_files=[
-        ("etc/jupyter/nbconfig/notebook.d", ["jupyterlab-plotly.json"]),
-    ],
     install_requires=["narwhals>=1.13.3", "packaging"],
-=======
-    install_requires=["packaging"],
->>>>>>> 4d99b35f
     zip_safe=False,
     cmdclass=dict(
         build_py=js_prerelease(versioneer_cmds["build_py"]),
