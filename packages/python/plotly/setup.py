--- conflicted
+++ resolved
@@ -30,36 +30,6 @@
     ]
 )
 
-<<<<<<< HEAD
-=======
-labstatic = "jupyterlab_plotly/labextension/static"
-if not os.path.exists(labstatic):
-    # Ensure the folder exists when we will look for files in it
-    os.makedirs(labstatic)
-
-prebuilt_assets = [
-    (
-        "share/jupyter/labextensions/jupyterlab-plotly",
-        [
-            "jupyterlab_plotly/labextension/package.json",
-        ],
-    ),
-    (
-        "share/jupyter/labextensions/jupyterlab-plotly/static",
-        [os.path.join(labstatic, f) for f in os.listdir(labstatic)],
-    ),
-    (
-        "share/jupyter/nbextensions/jupyterlab-plotly",
-        [
-            "jupyterlab_plotly/nbextension/extension.js",
-            "jupyterlab_plotly/nbextension/index.js",
-            "jupyterlab_plotly/nbextension/index.js.LICENSE.txt",
-        ],
-    ),
-]
-
-
->>>>>>> 2dbdcea5
 if "--skip-npm" in sys.argv or os.environ.get("SKIP_NPM") is not None:
     print("Skipping npm install as requested.")
     skip_npm = True
