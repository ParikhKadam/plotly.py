"""
colors
=====

Functions that manipulate colors and arrays of colors.

-----
There are three basic types of color types: rgb, hex and tuple:

rgb - An rgb color is a string of the form 'rgb(a,b,c)' where a, b and c are
integers between 0 and 255 inclusive.

hex - A hex color is a string of the form '#xxxxxx' where each x is a
character that belongs to the set [0,1,2,3,4,5,6,7,8,9,a,b,c,d,e,f]. This is
just the set of characters used in the hexadecimal numeric system.

tuple - A tuple color is a 3-tuple of the form (a,b,c) where a, b and c are
floats between 0 and 1 inclusive.

-----
Colormaps and Colorscales:
A colormap or a colorscale is a correspondence between values - Pythonic
objects such as strings and floats - to colors.

There are typically two main types of colormaps that exist: numerical and
categorical colormaps.

Numerical:
----------
Numerical colormaps are used when the coloring column being used takes a
spectrum of values or numbers.

A classic example from the Plotly library:
```
rainbow_colorscale =  [
    [0, 'rgb(150,0,90)'], [0.125, 'rgb(0,0,200)'],
    [0.25, 'rgb(0,25,255)'], [0.375, 'rgb(0,152,255)'],
    [0.5, 'rgb(44,255,150)'], [0.625, 'rgb(151,255,0)'],
    [0.75, 'rgb(255,234,0)'], [0.875, 'rgb(255,111,0)'],
    [1, 'rgb(255,0,0)']
]
```

Notice that this colorscale is a list of lists with each inner list containing
a number and a color. These left hand numbers in the nested lists go from 0 to
1, and they are like pointers tell you when a number is mapped to a specific
color.

If you have a column of numbers `col_num` that you want to plot, and you know

```
min(col_num) = 0
max(col_num) = 100
```

then if you pull out the number `12.5` in the list and want to figure out what
color the corresponding chart element (bar, scatter plot, etc) is going to be,
you'll figure out that proportionally 12.5 to 100 is the same as 0.125 to 1.
So, the point will be mapped to 'rgb(0,0,200)'.

All other colors between the pinned values in a colorscale are linearly
interpolated.

Categorical:
------------
Alternatively, a categorical colormap is used to assign a specific value in a
color column to a specific color everytime it appears in the dataset.

A column of strings in a panadas.dataframe that is chosen to serve as the
color index would naturally use a categorical colormap. However, you can
choose to use a categorical colormap with a column of numbers.

Be careful! If you have a lot of unique numbers in your color column you will
end up with a colormap that is massive and may slow down graphing performance.
"""
from __future__ import absolute_import

import decimal
from numbers import Number
import six

from _plotly_utils import exceptions


# Built-in qualitative color sequences and sequential,
# diverging and cyclical color scales.
#
# Initially ported over from plotly_express
from . import (  # noqa: F401
    qualitative,
    sequential,
    diverging,
    cyclical,
    cmocean,
    colorbrewer,
    carto,
    plotlyjs,
)

DEFAULT_PLOTLY_COLORS = [
    "rgb(31, 119, 180)",
    "rgb(255, 127, 14)",
    "rgb(44, 160, 44)",
    "rgb(214, 39, 40)",
    "rgb(148, 103, 189)",
    "rgb(140, 86, 75)",
    "rgb(227, 119, 194)",
    "rgb(127, 127, 127)",
    "rgb(188, 189, 34)",
    "rgb(23, 190, 207)",
]

PLOTLY_SCALES = {
    "Greys": [[0, "rgb(0,0,0)"], [1, "rgb(255,255,255)"]],
    "YlGnBu": [
        [0, "rgb(8,29,88)"],
        [0.125, "rgb(37,52,148)"],
        [0.25, "rgb(34,94,168)"],
        [0.375, "rgb(29,145,192)"],
        [0.5, "rgb(65,182,196)"],
        [0.625, "rgb(127,205,187)"],
        [0.75, "rgb(199,233,180)"],
        [0.875, "rgb(237,248,217)"],
        [1, "rgb(255,255,217)"],
    ],
    "Greens": [
        [0, "rgb(0,68,27)"],
        [0.125, "rgb(0,109,44)"],
        [0.25, "rgb(35,139,69)"],
        [0.375, "rgb(65,171,93)"],
        [0.5, "rgb(116,196,118)"],
        [0.625, "rgb(161,217,155)"],
        [0.75, "rgb(199,233,192)"],
        [0.875, "rgb(229,245,224)"],
        [1, "rgb(247,252,245)"],
    ],
    "YlOrRd": [
        [0, "rgb(128,0,38)"],
        [0.125, "rgb(189,0,38)"],
        [0.25, "rgb(227,26,28)"],
        [0.375, "rgb(252,78,42)"],
        [0.5, "rgb(253,141,60)"],
        [0.625, "rgb(254,178,76)"],
        [0.75, "rgb(254,217,118)"],
        [0.875, "rgb(255,237,160)"],
        [1, "rgb(255,255,204)"],
    ],
    "Bluered": [[0, "rgb(0,0,255)"], [1, "rgb(255,0,0)"]],
    # modified RdBu based on
    # www.sandia.gov/~kmorel/documents/ColorMaps/ColorMapsExpanded.pdf
    "RdBu": [
        [0, "rgb(5,10,172)"],
        [0.35, "rgb(106,137,247)"],
        [0.5, "rgb(190,190,190)"],
        [0.6, "rgb(220,170,132)"],
        [0.7, "rgb(230,145,90)"],
        [1, "rgb(178,10,28)"],
    ],
    # Scale for non-negative numeric values
    "Reds": [
        [0, "rgb(220,220,220)"],
        [0.2, "rgb(245,195,157)"],
        [0.4, "rgb(245,160,105)"],
        [1, "rgb(178,10,28)"],
    ],
    # Scale for non-positive numeric values
    "Blues": [
        [0, "rgb(5,10,172)"],
        [0.35, "rgb(40,60,190)"],
        [0.5, "rgb(70,100,245)"],
        [0.6, "rgb(90,120,245)"],
        [0.7, "rgb(106,137,247)"],
        [1, "rgb(220,220,220)"],
    ],
    "Picnic": [
        [0, "rgb(0,0,255)"],
        [0.1, "rgb(51,153,255)"],
        [0.2, "rgb(102,204,255)"],
        [0.3, "rgb(153,204,255)"],
        [0.4, "rgb(204,204,255)"],
        [0.5, "rgb(255,255,255)"],
        [0.6, "rgb(255,204,255)"],
        [0.7, "rgb(255,153,255)"],
        [0.8, "rgb(255,102,204)"],
        [0.9, "rgb(255,102,102)"],
        [1, "rgb(255,0,0)"],
    ],
    "Rainbow": [
        [0, "rgb(150,0,90)"],
        [0.125, "rgb(0,0,200)"],
        [0.25, "rgb(0,25,255)"],
        [0.375, "rgb(0,152,255)"],
        [0.5, "rgb(44,255,150)"],
        [0.625, "rgb(151,255,0)"],
        [0.75, "rgb(255,234,0)"],
        [0.875, "rgb(255,111,0)"],
        [1, "rgb(255,0,0)"],
    ],
    "Portland": [
        [0, "rgb(12,51,131)"],
        [0.25, "rgb(10,136,186)"],
        [0.5, "rgb(242,211,56)"],
        [0.75, "rgb(242,143,56)"],
        [1, "rgb(217,30,30)"],
    ],
    "Jet": [
        [0, "rgb(0,0,131)"],
        [0.125, "rgb(0,60,170)"],
        [0.375, "rgb(5,255,255)"],
        [0.625, "rgb(255,255,0)"],
        [0.875, "rgb(250,0,0)"],
        [1, "rgb(128,0,0)"],
    ],
    "Hot": [
        [0, "rgb(0,0,0)"],
        [0.3, "rgb(230,0,0)"],
        [0.6, "rgb(255,210,0)"],
        [1, "rgb(255,255,255)"],
    ],
    "Blackbody": [
        [0, "rgb(0,0,0)"],
        [0.2, "rgb(230,0,0)"],
        [0.4, "rgb(230,210,0)"],
        [0.7, "rgb(255,255,255)"],
        [1, "rgb(160,200,255)"],
    ],
    "Earth": [
        [0, "rgb(0,0,130)"],
        [0.1, "rgb(0,180,180)"],
        [0.2, "rgb(40,210,40)"],
        [0.4, "rgb(230,230,50)"],
        [0.6, "rgb(120,70,20)"],
        [1, "rgb(255,255,255)"],
    ],
    "Electric": [
        [0, "rgb(0,0,0)"],
        [0.15, "rgb(30,0,100)"],
        [0.4, "rgb(120,0,100)"],
        [0.6, "rgb(160,90,0)"],
        [0.8, "rgb(230,200,0)"],
        [1, "rgb(255,250,220)"],
    ],
    "Viridis": [
        [0, "#440154"],
        [0.06274509803921569, "#48186a"],
        [0.12549019607843137, "#472d7b"],
        [0.18823529411764706, "#424086"],
        [0.25098039215686274, "#3b528b"],
        [0.3137254901960784, "#33638d"],
        [0.3764705882352941, "#2c728e"],
        [0.4392156862745098, "#26828e"],
        [0.5019607843137255, "#21918c"],
        [0.5647058823529412, "#1fa088"],
        [0.6274509803921569, "#28ae80"],
        [0.6901960784313725, "#3fbc73"],
        [0.7529411764705882, "#5ec962"],
        [0.8156862745098039, "#84d44b"],
        [0.8784313725490196, "#addc30"],
        [0.9411764705882353, "#d8e219"],
        [1, "#fde725"],
    ],
    "Cividis": [
        [0.000000, "rgb(0,32,76)"],
        [0.058824, "rgb(0,42,102)"],
        [0.117647, "rgb(0,52,110)"],
        [0.176471, "rgb(39,63,108)"],
        [0.235294, "rgb(60,74,107)"],
        [0.294118, "rgb(76,85,107)"],
        [0.352941, "rgb(91,95,109)"],
        [0.411765, "rgb(104,106,112)"],
        [0.470588, "rgb(117,117,117)"],
        [0.529412, "rgb(131,129,120)"],
        [0.588235, "rgb(146,140,120)"],
        [0.647059, "rgb(161,152,118)"],
        [0.705882, "rgb(176,165,114)"],
        [0.764706, "rgb(192,177,109)"],
        [0.823529, "rgb(209,191,102)"],
        [0.882353, "rgb(225,204,92)"],
        [0.941176, "rgb(243,219,79)"],
        [1.000000, "rgb(255,233,69)"],
    ],
}


def color_parser(colors, function):
    """
    Takes color(s) and a function and applies the function on the color(s)

    In particular, this function identifies whether the given color object
    is an iterable or not and applies the given color-parsing function to
    the color or iterable of colors. If given an iterable, it will only be
    able to work with it if all items in the iterable are of the same type
    - rgb string, hex string or tuple
    """
    if isinstance(colors, str):
        return function(colors)

    if isinstance(colors, tuple) and isinstance(colors[0], Number):
        return function(colors)

    if hasattr(colors, "__iter__"):
        if isinstance(colors, tuple):
            new_color_tuple = tuple(function(item) for item in colors)
            return new_color_tuple

        else:
            new_color_list = [function(item) for item in colors]
            return new_color_list


def validate_colors(colors, colortype="tuple"):
    """
    Validates color(s) and returns a list of color(s) of a specified type
    """
    from numbers import Number

    if colors is None:
        colors = DEFAULT_PLOTLY_COLORS

    if isinstance(colors, str):
        if colors in PLOTLY_SCALES:
            colors_list = colorscale_to_colors(PLOTLY_SCALES[colors])
            # TODO: fix _gantt.py/_scatter.py so that they can accept the
            # actual colorscale and not just a list of the first and last
            # color in the plotly colorscale. In resolving this issue we
            # will be removing the immediate line below
            colors = [colors_list[0]] + [colors_list[-1]]
        elif "rgb" in colors or "#" in colors:
            colors = [colors]
        else:
            raise exceptions.PlotlyError(
                "If your colors variable is a string, it must be a "
                "Plotly scale, an rgb color or a hex color."
            )

    elif isinstance(colors, tuple):
        if isinstance(colors[0], Number):
            colors = [colors]
        else:
            colors = list(colors)

    # convert color elements in list to tuple color
    for j, each_color in enumerate(colors):
        if "rgb" in each_color:
            each_color = color_parser(each_color, unlabel_rgb)
            for value in each_color:
                if value > 255.0:
                    raise exceptions.PlotlyError(
                        "Whoops! The elements in your rgb colors "
                        "tuples cannot exceed 255.0."
                    )
            each_color = color_parser(each_color, unconvert_from_RGB_255)
            colors[j] = each_color

        if "#" in each_color:
            each_color = color_parser(each_color, hex_to_rgb)
            each_color = color_parser(each_color, unconvert_from_RGB_255)

            colors[j] = each_color

        if isinstance(each_color, tuple):
            for value in each_color:
                if value > 1.0:
                    raise exceptions.PlotlyError(
                        "Whoops! The elements in your colors tuples "
                        "cannot exceed 1.0."
                    )
            colors[j] = each_color

    if colortype == "rgb" and not isinstance(colors, six.string_types):
        for j, each_color in enumerate(colors):
            rgb_color = color_parser(each_color, convert_to_RGB_255)
            colors[j] = color_parser(rgb_color, label_rgb)

    return colors


def validate_colors_dict(colors, colortype="tuple"):
    """
    Validates dictionary of color(s)
    """
    # validate each color element in the dictionary
    for key in colors:
        if "rgb" in colors[key]:
            colors[key] = color_parser(colors[key], unlabel_rgb)
            for value in colors[key]:
                if value > 255.0:
                    raise exceptions.PlotlyError(
                        "Whoops! The elements in your rgb colors "
                        "tuples cannot exceed 255.0."
                    )
            colors[key] = color_parser(colors[key], unconvert_from_RGB_255)

        if "#" in colors[key]:
            colors[key] = color_parser(colors[key], hex_to_rgb)
            colors[key] = color_parser(colors[key], unconvert_from_RGB_255)

        if isinstance(colors[key], tuple):
            for value in colors[key]:
                if value > 1.0:
                    raise exceptions.PlotlyError(
                        "Whoops! The elements in your colors tuples "
                        "cannot exceed 1.0."
                    )

    if colortype == "rgb":
        for key in colors:
            colors[key] = color_parser(colors[key], convert_to_RGB_255)
            colors[key] = color_parser(colors[key], label_rgb)

    return colors


def convert_colors_to_same_type(
    colors,
    colortype="rgb",
    scale=None,
    return_default_colors=False,
    num_of_defualt_colors=2,
):
    """
    Converts color(s) to the specified color type

    Takes a single color or an iterable of colors, as well as a list of scale
    values, and outputs a 2-pair of the list of color(s) converted all to an
    rgb or tuple color type, aswell as the scale as the second element. If
    colors is a Plotly Scale name, then 'scale' will be forced to the scale
    from the respective colorscale and the colors in that colorscale will also
    be coverted to the selected colortype. If colors is None, then there is an
    option to return portion of the DEFAULT_PLOTLY_COLORS

    :param (str|tuple|list) colors: either a plotly scale name, an rgb or hex
        color, a color tuple or a list/tuple of colors
    :param (list) scale: see docs for validate_scale_values()

    :rtype (tuple) (colors_list, scale) if scale is None in the function call,
        then scale will remain None in the returned tuple
    """
    colors_list = []

    if colors is None and return_default_colors is True:
        colors_list = DEFAULT_PLOTLY_COLORS[0:num_of_defualt_colors]

    if isinstance(colors, str):
        if colors in PLOTLY_SCALES:
            colors_list = colorscale_to_colors(PLOTLY_SCALES[colors])
            if scale is None:
                scale = colorscale_to_scale(PLOTLY_SCALES[colors])

        elif "rgb" in colors or "#" in colors:
            colors_list = [colors]

    elif isinstance(colors, tuple):
        if isinstance(colors[0], Number):
            colors_list = [colors]
        else:
            colors_list = list(colors)

    elif isinstance(colors, list):
        colors_list = colors

    # validate scale
    if scale is not None:
        validate_scale_values(scale)

        if len(colors_list) != len(scale):
            raise exceptions.PlotlyError(
                "Make sure that the length of your scale matches the length "
                "of your list of colors which is {}.".format(len(colors_list))
            )

    # convert all colors to rgb
    for j, each_color in enumerate(colors_list):
        if "#" in each_color:
            each_color = color_parser(each_color, hex_to_rgb)
            each_color = color_parser(each_color, label_rgb)
            colors_list[j] = each_color

        elif isinstance(each_color, tuple):
            each_color = color_parser(each_color, convert_to_RGB_255)
            each_color = color_parser(each_color, label_rgb)
            colors_list[j] = each_color

    if colortype == "rgb":
        return (colors_list, scale)
    elif colortype == "tuple":
        for j, each_color in enumerate(colors_list):
            each_color = color_parser(each_color, unlabel_rgb)
            each_color = color_parser(each_color, unconvert_from_RGB_255)
            colors_list[j] = each_color
        return (colors_list, scale)
    else:
        raise exceptions.PlotlyError(
            "You must select either rgb or tuple for your colortype variable."
        )


def convert_dict_colors_to_same_type(colors_dict, colortype="rgb"):
    """
    Converts a colors in a dictionary of colors to the specified color type

    :param (dict) colors_dict: a dictionary whose values are single colors
    """
    for key in colors_dict:
        if "#" in colors_dict[key]:
            colors_dict[key] = color_parser(colors_dict[key], hex_to_rgb)
            colors_dict[key] = color_parser(colors_dict[key], label_rgb)

        elif isinstance(colors_dict[key], tuple):
            colors_dict[key] = color_parser(colors_dict[key], convert_to_RGB_255)
            colors_dict[key] = color_parser(colors_dict[key], label_rgb)

    if colortype == "rgb":
        return colors_dict
    elif colortype == "tuple":
        for key in colors_dict:
            colors_dict[key] = color_parser(colors_dict[key], unlabel_rgb)
            colors_dict[key] = color_parser(colors_dict[key], unconvert_from_RGB_255)
        return colors_dict
    else:
        raise exceptions.PlotlyError(
            "You must select either rgb or tuple for your colortype variable."
        )


def validate_scale_values(scale):
    """
    Validates scale values from a colorscale

    :param (list) scale: a strictly increasing list of floats that begins
        with 0 and ends with 1. Its usage derives from a colorscale which is
        a list of two-lists (a list with two elements) of the form
        [value, color] which are used to determine how interpolation weighting
        works between the colors in the colorscale. Therefore scale is just
        the extraction of these values from the two-lists in order
    """
    if len(scale) < 2:
        raise exceptions.PlotlyError(
            "You must input a list of scale values that has at least two values."
        )

    if (scale[0] != 0) or (scale[-1] != 1):
        raise exceptions.PlotlyError(
            "The first and last number in your scale must be 0.0 and 1.0 "
            "respectively."
        )

    if not all(x < y for x, y in zip(scale, scale[1:])):
        raise exceptions.PlotlyError(
            "'scale' must be a list that contains a strictly increasing "
            "sequence of numbers."
        )


def validate_colorscale(colorscale):
    """Validate the structure, scale values and colors of colorscale."""
    if not isinstance(colorscale, list):
        # TODO Write tests for these exceptions
        raise exceptions.PlotlyError("A valid colorscale must be a list.")
    if not all(isinstance(innerlist, list) for innerlist in colorscale):
        raise exceptions.PlotlyError("A valid colorscale must be a list of lists.")
    colorscale_colors = colorscale_to_colors(colorscale)
    scale_values = colorscale_to_scale(colorscale)

    validate_scale_values(scale_values)
    validate_colors(colorscale_colors)


def make_colorscale(colors, scale=None):
    """
    Makes a colorscale from a list of colors and a scale

    Takes a list of colors and scales and constructs a colorscale based
    on the colors in sequential order. If 'scale' is left empty, a linear-
    interpolated colorscale will be generated. If 'scale' is a specificed
    list, it must be the same legnth as colors and must contain all floats
    For documentation regarding to the form of the output, see
    https://plot.ly/python/reference/#mesh3d-colorscale

    :param (list) colors: a list of single colors
    """
    colorscale = []

    # validate minimum colors length of 2
    if len(colors) < 2:
        raise exceptions.PlotlyError(
            "You must input a list of colors that has at least two colors."
        )

    if scale is None:
        scale_incr = 1.0 / (len(colors) - 1)
        return [[i * scale_incr, color] for i, color in enumerate(colors)]

    else:
        if len(colors) != len(scale):
            raise exceptions.PlotlyError(
                "The length of colors and scale must be the same."
            )

        validate_scale_values(scale)

        colorscale = [list(tup) for tup in zip(scale, colors)]
        return colorscale


def find_intermediate_color(lowcolor, highcolor, intermed, colortype="tuple"):
    """
    Returns the color at a given distance between two colors

    This function takes two color tuples, where each element is between 0
    and 1, along with a value 0 < intermed < 1 and returns a color that is
    intermed-percent from lowcolor to highcolor. If colortype is set to 'rgb',
    the function will automatically convert the rgb type to a tuple, find the
    intermediate color and return it as an rgb color.
    """
    if colortype == "rgb":
        # convert to tuple color, eg. (1, 0.45, 0.7)
        lowcolor = unlabel_rgb(lowcolor)
        highcolor = unlabel_rgb(highcolor)

    diff_0 = float(highcolor[0] - lowcolor[0])
    diff_1 = float(highcolor[1] - lowcolor[1])
    diff_2 = float(highcolor[2] - lowcolor[2])

    inter_med_tuple = (
        lowcolor[0] + intermed * diff_0,
        lowcolor[1] + intermed * diff_1,
        lowcolor[2] + intermed * diff_2,
    )

    if colortype == "rgb":
        # back to an rgb string, e.g. rgb(30, 20, 10)
        inter_med_rgb = label_rgb(inter_med_tuple)
        return inter_med_rgb

    return inter_med_tuple


def unconvert_from_RGB_255(colors):
    """
    Return a tuple where each element gets divided by 255

    Takes a (list of) color tuple(s) where each element is between 0 and
    255. Returns the same tuples where each tuple element is normalized to
    a value between 0 and 1
    """
    return (colors[0] / (255.0), colors[1] / (255.0), colors[2] / (255.0))


def convert_to_RGB_255(colors):
    """
    Multiplies each element of a triplet by 255

    Each coordinate of the color tuple is rounded to the nearest float and
    then is turned into an integer. If a number is of the form x.5, then
    if x is odd, the number rounds up to (x+1). Otherwise, it rounds down
    to just x. This is the way rounding works in Python 3 and in current
    statistical analysis to avoid rounding bias

    :param (list) rgb_components: grabs the three R, G and B values to be
        returned as computed in the function
    """
    rgb_components = []

    for component in colors:
        rounded_num = decimal.Decimal(str(component * 255.0)).quantize(
            decimal.Decimal("1"), rounding=decimal.ROUND_HALF_EVEN
        )
        # convert rounded number to an integer from 'Decimal' form
        rounded_num = int(rounded_num)
        rgb_components.append(rounded_num)

    return (rgb_components[0], rgb_components[1], rgb_components[2])


def n_colors(lowcolor, highcolor, n_colors, colortype="tuple"):
    """
    Splits a low and high color into a list of n_colors colors in it

    Accepts two color tuples and returns a list of n_colors colors
    which form the intermediate colors between lowcolor and highcolor
    from linearly interpolating through RGB space. If colortype is 'rgb'
    the function will return a list of colors in the same form.
    """
    if colortype == "rgb":
        # convert to tuple
        lowcolor = unlabel_rgb(lowcolor)
        highcolor = unlabel_rgb(highcolor)

    diff_0 = float(highcolor[0] - lowcolor[0])
    incr_0 = diff_0 / (n_colors - 1)
    diff_1 = float(highcolor[1] - lowcolor[1])
    incr_1 = diff_1 / (n_colors - 1)
    diff_2 = float(highcolor[2] - lowcolor[2])
    incr_2 = diff_2 / (n_colors - 1)
    list_of_colors = []

    for index in range(n_colors):
        new_tuple = (
            lowcolor[0] + (index * incr_0),
            lowcolor[1] + (index * incr_1),
            lowcolor[2] + (index * incr_2),
        )
        list_of_colors.append(new_tuple)

    if colortype == "rgb":
        # back to an rgb string
        list_of_colors = color_parser(list_of_colors, label_rgb)

    return list_of_colors


def label_rgb(colors):
    """
    Takes tuple (a, b, c) and returns an rgb color 'rgb(a, b, c)'
    """
    return "rgb(%s, %s, %s)" % (colors[0], colors[1], colors[2])


def unlabel_rgb(colors):
    """
    Takes rgb color(s) 'rgb(a, b, c)' and returns tuple(s) (a, b, c)

    This function takes either an 'rgb(a, b, c)' color or a list of
    such colors and returns the color tuples in tuple(s) (a, b, c)
    """
    str_vals = ""
    for index in range(len(colors)):
        try:
            float(colors[index])
            str_vals = str_vals + colors[index]
        except ValueError:
            if colors[index] == "," or colors[index] == ".":
                str_vals = str_vals + colors[index]

    str_vals = str_vals + ","
    numbers = []
    str_num = ""
    for char in str_vals:
        if char != ",":
            str_num = str_num + char
        else:
            numbers.append(float(str_num))
            str_num = ""
    return (numbers[0], numbers[1], numbers[2])


def hex_to_rgb(value):
    """
    Calculates rgb values from a hex color code.

    :param (string) value: Hex color string

    :rtype (tuple) (r_value, g_value, b_value): tuple of rgb values
    """
    value = value.lstrip("#")
    hex_total_length = len(value)
    rgb_section_length = hex_total_length // 3
    return tuple(
        int(value[i : i + rgb_section_length], 16)
        for i in range(0, hex_total_length, rgb_section_length)
    )


def colorscale_to_colors(colorscale):
    """
    Extracts the colors from colorscale as a list
    """
    color_list = []
    for item in colorscale:
        color_list.append(item[1])
    return color_list


def colorscale_to_scale(colorscale):
    """
    Extracts the interpolation scale values from colorscale as a list
    """
    scale_list = []
    for item in colorscale:
        scale_list.append(item[0])
    return scale_list


def convert_colorscale_to_rgb(colorscale):
    """
    Converts the colors in a colorscale to rgb colors

    A colorscale is an array of arrays, each with a numeric value as the
    first item and a color as the second. This function specifically is
    converting a colorscale with tuple colors (each coordinate between 0
    and 1) into a colorscale with the colors transformed into rgb colors
    """
    for color in colorscale:
        color[1] = convert_to_RGB_255(color[1])

    for color in colorscale:
        color[1] = label_rgb(color[1])
    return colorscale


def named_colorscales():
    """
    Returns lowercased names of built-in continuous colorscales.
    """
    from _plotly_utils.basevalidators import ColorscaleValidator

    return [c for c in ColorscaleValidator("", "").named_colorscales]


<<<<<<< HEAD
def sample_colorscale(colorscale, samplepoints, low=0.0, high=1.0, colortype="rgb"):
    """
    Samples a colorscale at specific points.

    Interpolates between colors in a colorscale to find the specific colors
    corresponding to the specified sample values. The colorscale can be specified
    as a list of `[scale, color]` pairs, as a list of colors, or as a named
    plotly colorscale. The samplepoints can be specefied as an iterable of specific
    points in the range [0.0, 1.0], or as an integer number of points which will
    be spaced equally between the low value (default 0.0) and the high value
    (default 1.0). The output is a list of colors, formatted according to the
    specified colortype.
    """
    from bisect import bisect_left

    try:
        validate_colorscale(colorscale)
    except exceptions.PlotlyError:
        if isinstance(colorscale, str):
            if colorscale in PLOTLY_SCALES:
                colorscale = PLOTLY_SCALES[colorscale]
            else:
                raise exceptions.PlotlyError(
                    "If your colorscale variable is a string, "
                    "it must be a Plotly scale."
                )
        else:
            colorscale = make_colorscale(colorscale)

    scale = colorscale_to_scale(colorscale)
    validate_scale_values(scale)
    colors = colorscale_to_colors(colorscale)
    colors = validate_colors(colors, colortype="tuple")

    if isinstance(samplepoints, int):
        samplepoints = [
            low + idx / (samplepoints - 1) * (high - low) for idx in range(samplepoints)
        ]
    elif isinstance(samplepoints, float):
        samplepoints = [samplepoints]

    sampled_colors = []
    for point in samplepoints:
        high = bisect_left(scale, point)
        low = high - 1
        interpolant = (point - scale[low]) / (scale[high] - scale[low])
        sampled_color = find_intermediate_color(colors[low], colors[high], interpolant)
        sampled_colors.append(sampled_color)
    return validate_colors(sampled_colors, colortype=colortype)
=======
def get_colorscale(name):
    """
    Returns the colorscale for a given name. See `named_colorscales` for the
    built-in colorscales.
    """
    from _plotly_utils.basevalidators import ColorscaleValidator

    if not isinstance(name, str):
        raise exceptions.PlotlyError("Name argument have to be a string.")

    name = name.lower()
    if name[-2:] == "_r":
        should_reverse = True
        name = name[:-2]
    else:
        should_reverse = False

    if name in ColorscaleValidator("", "").named_colorscales:
        colorscale = ColorscaleValidator("", "").named_colorscales[name]
    else:
        raise exceptions.PlotlyError(f"Colorscale {name} is not a built-in scale.")

    if should_reverse:
        return colorscale[::-1]
    return colorscale
>>>>>>> db920c21
<|MERGE_RESOLUTION|>--- conflicted
+++ resolved
@@ -808,7 +808,33 @@
     return [c for c in ColorscaleValidator("", "").named_colorscales]
 
 
-<<<<<<< HEAD
+def get_colorscale(name):
+    """
+    Returns the colorscale for a given name. See `named_colorscales` for the
+    built-in colorscales.
+    """
+    from _plotly_utils.basevalidators import ColorscaleValidator
+
+    if not isinstance(name, str):
+        raise exceptions.PlotlyError("Name argument have to be a string.")
+
+    name = name.lower()
+    if name[-2:] == "_r":
+        should_reverse = True
+        name = name[:-2]
+    else:
+        should_reverse = False
+
+    if name in ColorscaleValidator("", "").named_colorscales:
+        colorscale = ColorscaleValidator("", "").named_colorscales[name]
+    else:
+        raise exceptions.PlotlyError(f"Colorscale {name} is not a built-in scale.")
+
+    if should_reverse:
+        return colorscale[::-1]
+    return colorscale
+
+
 def sample_colorscale(colorscale, samplepoints, low=0.0, high=1.0, colortype="rgb"):
     """
     Samples a colorscale at specific points.
@@ -857,31 +883,4 @@
         interpolant = (point - scale[low]) / (scale[high] - scale[low])
         sampled_color = find_intermediate_color(colors[low], colors[high], interpolant)
         sampled_colors.append(sampled_color)
-    return validate_colors(sampled_colors, colortype=colortype)
-=======
-def get_colorscale(name):
-    """
-    Returns the colorscale for a given name. See `named_colorscales` for the
-    built-in colorscales.
-    """
-    from _plotly_utils.basevalidators import ColorscaleValidator
-
-    if not isinstance(name, str):
-        raise exceptions.PlotlyError("Name argument have to be a string.")
-
-    name = name.lower()
-    if name[-2:] == "_r":
-        should_reverse = True
-        name = name[:-2]
-    else:
-        should_reverse = False
-
-    if name in ColorscaleValidator("", "").named_colorscales:
-        colorscale = ColorscaleValidator("", "").named_colorscales[name]
-    else:
-        raise exceptions.PlotlyError(f"Colorscale {name} is not a built-in scale.")
-
-    if should_reverse:
-        return colorscale[::-1]
-    return colorscale
->>>>>>> db920c21
+    return validate_colors(sampled_colors, colortype=colortype)