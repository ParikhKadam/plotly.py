### Dependencies for Core Plotly Functionality  ###
###                                             ###
### To install, run:                            ###
###      $ pip install -r requirements.txt      ###
###                                             ###
<<<<<<< HEAD
###################################################

## dataframe agnostic layer ##
narwhals>=1.10.0
=======
###################################################
>>>>>>> 31b3ad87
<|MERGE_RESOLUTION|>--- conflicted
+++ resolved
@@ -3,11 +3,7 @@
 ### To install, run:                            ###
 ###      $ pip install -r requirements.txt      ###
 ###                                             ###
-<<<<<<< HEAD
 ###################################################
 
 ## dataframe agnostic layer ##
-narwhals>=1.10.0
-=======
-###################################################
->>>>>>> 31b3ad87
+narwhals>=1.10.0