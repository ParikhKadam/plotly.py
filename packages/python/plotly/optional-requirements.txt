### Optional Dependencies for Additional Plotly Functionality   ###
###                                                             ###
### To install, run:                                            ###
###      $ pip install -r optional-requirements.txt             ###
###                                                             ###
###################################################################

## numpy (technically, this is covered by matplotlib's deps) ##
numpy

## matplotlylib dependencies - moving away from 1.3.1 ##
# matplotlib==2.2.2

## testing dependencies ##
coverage==4.3.1
mock==2.0.0
pytest==8.1.1
backports.tempfile==1.0
xarray
pytz

## orca dependencies ##
requests
psutil

## code formatting
pre-commit
black==22.3.0


## codegen dependencies ##
inflect

## template generation ##
colorcet

## ipython ##
ipython

## pandas deps for some matplotlib functionality ##
pandas
<<<<<<< HEAD
narwhals>=1.13.1
=======
narwhals>=1.12.0
>>>>>>> 55a01785

## scipy deps for some FigureFactory functions ##
scipy

## jupyter ##
jupyter
jupyterlab ~=3.0  # To package js extension as federated module
ipykernel

## deps for _county_choropleth.py figure factory
pyshp
geopandas
shapely

## image uri conversion
pillow<|MERGE_RESOLUTION|>--- conflicted
+++ resolved
@@ -39,11 +39,7 @@
 
 ## pandas deps for some matplotlib functionality ##
 pandas
-<<<<<<< HEAD
-narwhals>=1.13.1
-=======
-narwhals>=1.12.0
->>>>>>> 55a01785
+narwhals>=1.13.2
 
 ## scipy deps for some FigureFactory functions ##
 scipy
