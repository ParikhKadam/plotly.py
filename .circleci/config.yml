version: 2.1

orbs:
  browser-tools: circleci/browser-tools@1.4.8

commands:
  test_core:
    parameters:
      py:
        default: "310"
        type: string
    steps:
      - checkout
      - browser-tools/install-chrome
      - browser-tools/install-chromedriver
      - run:
          name: Install dependencies
          command: |
            cd packages/python/plotly
            python -m venv venv
            . venv/bin/activate
            pip install --upgrade pip wheel
            pip install -r ./test_requirements/requirements_<<parameters.py>>_core.txt
      - run:
          name: Test core
          command: |
            cd packages/python/plotly
            . venv/bin/activate
            pytest plotly/tests/test_core
          no_output_timeout: 20m

  test_optional:
    parameters:
      py:
        default: "310"
        type: string
    steps:
      - checkout
      - browser-tools/install-chrome
      - browser-tools/install-chromedriver
      - run:
          name: Install dependencies
          command: |
            cd packages/python/plotly
            python -m venv venv
            . venv/bin/activate
            pip install --upgrade pip wheel
            pip install -r ./test_requirements/requirements_<<parameters.py>>_optional.txt
            cd js
            npm install
            npm run build
      - run:
          name: Install plotly-geo
          command: |
            cd packages/python/plotly-geo
            . ../plotly/venv/bin/activate
            pip install -e .
      - run:
          name: Test core
          command: |
            cd packages/python/plotly
            . venv/bin/activate
            pytest plotly/tests/test_core
          no_output_timeout: 20m
      - run:
          name: Test optional
          command: |
            cd packages/python/plotly
            . venv/bin/activate
            pytest plotly/tests/test_optional
          no_output_timeout: 40m
      - run:
          name: Test utils
          command: |
            cd packages/python/plotly
            . venv/bin/activate
            pytest _plotly_utils/tests/
          no_output_timeout: 20m
      - run:
          name: Test io
          command: |
            cd packages/python/plotly
            . venv/bin/activate
            pytest plotly/tests/test_io
          no_output_timeout: 20m
      - run:
          name: Test dependencdies not imported
          command: |
            cd packages/python/plotly
            . venv/bin/activate
            pytest -x test_init/test_dependencies_not_imported.py
      - run:
          name: Test lazy imports
          command: |
            cd packages/python/plotly
            . venv/bin/activate
            pytest -x test_init/test_lazy_imports.py
  test_orca:
    parameters:
      py:
        default: "310"
        type: string
    steps:
      - checkout
      - browser-tools/install-chrome
      - browser-tools/install-chromedriver
      - run:
          name: Install dependencies
          command: |
            cd packages/python/plotly
            python -m venv venv
            . venv/bin/activate
            pip install --upgrade pip wheel
            pip install -r ./test_requirements/requirements_<<parameters.py>>_optional.txt
      - run:
          name: Install plotly-geo
          command: |
            cd packages/python/plotly-geo
            . ../plotly/venv/bin/activate
            pip install -e .
      - run:
          name: Install orca
          command: |
            npm install electron@1.8.4
            npm install orca
            sudo apt-get update
            sudo apt-get install -y poppler-utils libxtst6 xvfb libgtk2.0-0 libgconf-2-4 libnss3 libasound2 rename
            echo 'export PATH="/home/circleci/project/node_modules/.bin:$PATH"' >> $BASH_ENV
      - run:
          name: Test orca
          command: |
            cd packages/python/plotly
            . venv/bin/activate
            pytest plotly/tests/test_orca
          no_output_timeout: 20m
      - store_artifacts:
          path: packages/python/plotly/plotly/tests/test_orca/images/linux/failed

jobs:
  check-code-formatting:
    docker:
      - image: cimg/python:3.7

    steps:
      - checkout
      - run:
          name: Install black
          command: |
            python -m venv venv
            . venv/bin/activate
            pip install black==22.3.0
      - run:
          name: Check formatting with black
          command: |
            . venv/bin/activate
            black --check . --exclude venv

  # Core
  python_38_core:
    docker:
      - image: cimg/python:3.8-browsers
    steps:
      - test_core:
          py: "38"

  python_39_core:
    docker:
      - image: cimg/python:3.9-browsers
    steps:
      - test_core:
          py: "39"

  python_310_core:
    docker:
      - image: cimg/python:3.10-browsers
    steps:
      - test_core:
          py: "310"

  python_311_core:
    docker:
      - image: cimg/python:3.11-browsers
    steps:
      - test_core:
          py: "311"

  python_312_core:
    docker:
      - image: cimg/python:3.12-browsers
    steps:
      - test_core:
          py: "312"

  # Optional

  python_38_optional:
    docker:
      - image: cimg/python:3.8-browsers
    steps:
      - test_optional:
          py: "38"

  python_39_optional:
    docker:
      - image: cimg/python:3.9-browsers
    steps:
      - test_optional:
          py: "39"

  python_310_optional:
    docker:
      - image: cimg/python:3.10-browsers
    steps:
      - test_optional:
          py: "310"

  python_311_optional:
    docker:
      - image: cimg/python:3.11-browsers
    steps:
      - test_optional:
          py: "311"

  python_312_optional:
    docker:
      - image: cimg/python:3.12-browsers
    steps:
      - test_optional:
          py: "312"

  # Pandas

  python_39_pandas_2_optional:
    docker:
      - image: cimg/python:3.9-browsers
    steps:
      - test_optional:
          py: "39_pandas_2"

  # No numpy
  python_312_no_numpy:
    docker:
      - image: cimg/python:3.12-browsers
    steps:
      - run:
          name: Check that numpy is not installed
          command: |
            if pip list | grep numpy > /dev/null 2>&1
            then exit 1
            else exit 0
            fi
      - test_optional:
          py: "312_no_numpy"

  # Percy
  python_39_percy:
    docker:
      - image: cimg/python:3.9-browsers
        environment:
          PERCY_ENABLED: True
          PERCY_PROJECT: plotly/plotly.py
    resource_class: large

    steps:
      - checkout
      - browser-tools/install-chrome
      - browser-tools/install-chromedriver
      - run:
          name: Inject Percy Environment variables
          command: |
            echo 'export PERCY_TOKEN="$PERCY_PYTHON_TOKEN_V0"' >> $BASH_ENV
      - run:
          name: Install requirements
          command: |
            python -m venv venv
            . venv/bin/activate
            pip install --upgrade pip wheel
            pip install -e ./packages/python/plotly
            pip install -e ./packages/python/plotly-geo
            pip install -r ./packages/python/plotly/test_requirements/requirements_39_pandas_2_optional.txt
      - run:
          name: Build html figures (Pandas 2)
          command: |
            . venv/bin/activate
            python test/percy/plotly-express.py
      - run:
          name: Build html figures (Pandas 1) and compare
          command: |
            . venv/bin/activate
            mkdir test/percy/pandas2
            mv test/percy/*.html test/percy/pandas2/
            # 1.1 is the earliest minor with Py3.9 wheels
            pip install "pandas==1.1.5"
            python test/percy/plotly-express.py
            python test/percy/compare-pandas.py
            rm -rf test/percy/pandas2
      - run:
          name: Run percy snapshots
          command: |
            npm i @percy/cli
            npx percy snapshot -c test/percy/snapshots.yml test/percy/
            rm test/percy/*.html

  # Chart studio
  python_38_chart_studio:
    docker:
      - image: cimg/python:3.8
    resource_class: large

    steps:
      - checkout
      - run:
          name: Install dependencies
          command: |
            cd packages/python/chart-studio
            python -m venv venv
            . venv/bin/activate
            pip install --upgrade pip wheel
            pip install -r ./test_requirements/requirements_38.txt
      - run:
          name: Tests
          command: |
            cd packages/python/chart-studio
            . venv/bin/activate
            pytest -x chart_studio/tests/
          no_output_timeout: 20m

  plotlyjs_dev_build:
    docker:
      - image: cimg/python:3.8-node
        environment:
          LANG: en_US.UTF-8
    resource_class: large

    steps:
      - checkout
      - run:
          name: Install dependencies
          command: |
            cd packages/python/plotly
            python -m venv venv
            . venv/bin/activate
            pip install --upgrade pip wheel
            pip install -r ./test_requirements/requirements_38_core.txt black inflect
            pip install jupyterlab
      - run:
          name: Update jupyter widget plotly.js version
          command: |
            cd packages/python/plotly
            . venv/bin/activate
            python setup.py updateplotlywidgetversion
      - run:
          name: Update plotly.js to dev
          command: |
            cd packages/python/plotly
            . venv/bin/activate
            python setup.py updateplotlyjsdev
      - run:
          name: Test core
          command: |
            cd packages/python/plotly
            . venv/bin/activate
            locale
            pytest -k 'not nodev' plotly/tests/test_core
          no_output_timeout: 20m
      - run:
          name: Commit
          command: |
            cd packages/python/plotly
            git config --global user.email "you@example.com"
            git config --global user.name "Your Name"
            git add -A
            git commit -m "Codegen"
          when: always
      - run:
          name: Build source distribution packages
          command: |
            cd packages/python/plotly
            . venv/bin/activate
            python setup.py sdist
          when: always
      - store_artifacts:
          path: packages/python/plotly/dist

  full_build:
    docker:
      - image: continuumio/miniconda3:24.3.0-0
        environment:
          LANG: en_US.UTF-8
    resource_class: large

    steps:
      - checkout

      - run:
          name: Create conda environment
          command: |
            conda config --remove channels defaults
            conda config --add channels conda-forge
            conda create -n env --yes python=3.9 conda-build=3.28.4 conda-verify
            conda install -n env -c conda-forge jupyterlab nodejs=16
            conda init bash
            mkdir output

      - run:
          name: initial NPM Build
          command: |
            eval "$(conda shell.bash hook)"
            conda activate env
            cd packages/python/plotly/js
            npm run build
            git status

      - run:
          name: PyPI Build
          command: |
            eval "$(conda shell.bash hook)"
            conda activate env
            cd packages/python/plotly
            python setup.py sdist bdist_wheel
            cp -R dist ../../../output/dist
            git status

      - run:
          name: Conda Build
          command: |
            eval "$(conda shell.bash hook)"
            conda activate env
            cd packages/python/plotly
            conda build recipe/
            mv /opt/conda/envs/env/conda-bld/noarch/plotly*.tar.bz2 ../../../output
            git status

      - run:
          name: NPM Pack
          command: |
            eval "$(conda shell.bash hook)"
            conda activate env
<<<<<<< HEAD
            mv packages/python/plotly/bundle.js ../../../../output
=======
            cd packages/javascript/jupyterlab-plotly
            npm pack
            mv jupyterlab-plotly*.tgz ../../../output
            cd ../../python/plotly/js
            npm install
            npm run build
            mv ../bundle.js ../../../../output
>>>>>>> 20886ef3

      - run:
          name: Zip output
          command: |
            tar czf output.tgz output

      - run:
          name: Git Diff
          command: |
            git status
            git diff

      - store_artifacts:
          path: output.tgz

  build-doc:
    resource_class: xlarge
    docker:
      # specify the version you desire here
      # use `-browsers` prefix for selenium tests, for example, `3.9-browsers`
      - image: cimg/python:3.9-browsers

    steps:
      - add_ssh_keys:
          fingerprints:
            - "dc:5f:39:48:00:b4:72:34:e1:d2:c4:e1:1f:d1:e2:ce" #plotlydocbot

      - checkout

      # Download and cache dependencies
      - restore_cache:
          key: v1-dependencies-{{ checksum "doc/requirements.txt" }}-{{ checksum ".circleci/config.yml" }}
      - browser-tools/install-chrome
      - browser-tools/install-chromedriver

      - run:
          name: install dependencies
          command: |
            cd doc
            python -m venv venv
            . venv/bin/activate
            pip install --upgrade pip wheel
            pip uninstall -y plotly
            pip install -r requirements.txt
            if [ "${CIRCLE_BRANCH}" != "doc-prod" ]; then
              pip uninstall -y plotly
              cd ../packages/python/plotly
              pip install -e .
              cd js
              npm install
              npm run build
              cd ../../../../doc
            fi
            cd ..
      - run:
          name: Install orca
          command: |
            npm install electron@1.8.4
            npm install orca
            sudo apt-get update
            sudo apt-get install -y poppler-utils libxtst6 xvfb libgtk2.0-0 libgconf-2-4 libnss3 libasound2 rename
            echo 'export PATH="/home/circleci/project/node_modules/.bin:$PATH"' >> $BASH_ENV

      - save_cache:
          paths:
            - ./doc/venv
            - ./doc/node_modules
          key: v1-dependencies-{{ checksum "doc/requirements.txt" }}-{{ checksum ".circleci/config.yml" }}

      - run:
          name: make html
          command: |
            cd doc
            . venv/bin/activate
            echo ${mapbox_token} > python/.mapbox_token
            make -kj8 || make -kj8
            curl https://raw.githubusercontent.com/plotly/graphing-library-docs/master/front-matter-ci.py > front-matter-ci.py
            curl https://raw.githubusercontent.com/plotly/graphing-library-docs/master/check-or-enforce-order.py > check-or-enforce-order.py
            python front-matter-ci.py build/html
            python check-or-enforce-order.py build/html
            if [ "${CIRCLE_BRANCH}" == "doc-prod" ]; then
              cd build/html
              git init
              git config user.name plotlydocbot
              git config user.email accounts@plot.ly
              git add *
              git commit -m "build of https://github.com/plotly/plotly.py/commit/${CIRCLE_SHA1}"
              git push --force git@github.com:plotly/plotly.py-docs.git master:built
              rm -rf .git
              cd ../..
              cd build/ipynb
              git init
              git config user.name plotlydocbot
              git config user.email accounts@plot.ly
              git add *
              git commit -m "build of https://github.com/plotly/plotly.py/commit/${CIRCLE_SHA1}"
              git push --force git@github.com:plotly/plotly.py-docs.git master:built_ipynb
              rm -rf .git
              cd ../..
            fi
            tar -zcf build/html.tgz build/html
            rm -rf build/html build/ipynb
            cd ..

      - run:
          name: trigger doc build
          command: |
            if [ "${CIRCLE_BRANCH}" == "doc-prod" ]; then
              git clone --depth=1 https://github.com/plotly/graphing-library-docs.git
              cd graphing-library-docs
              git config user.name plotlydocbot
              git config user.email accounts@plot.ly
              git commit --allow-empty -m "deploying https://github.com/plotly/plotly.py/commit/${CIRCLE_SHA1}"
              git push
              cd ..
              rm -rf graphing-library-docs
            fi

      - run:
          name: make doc
          command: |
            cd doc
            . venv/bin/activate
            # For the API doc, we need to use the local version of plotly
            # since we are tweaking the source because of
            # graph_objs/graph_objects
            if [ "${CIRCLE_BRANCH}" == "doc-prod" ]; then
              pip uninstall -y plotly
              cd ../packages/python/plotly
              pip install -e .
              cd ../../../doc
              cd apidoc
              make html
              cd _build/html
              touch .nojekyll
              git init
              git config user.name plotlydocbot
              git config user.email accounts@plot.ly
              git add *
              git add .nojekyll
              git commit -m "build of https://github.com/plotly/plotly.py/commit/${CIRCLE_SHA1}"
              git push --force git@github.com:plotly/plotly.py-docs.git master:gh-pages
              rm -rf .git
              cd ../..
            fi

      - store_artifacts:
          path: doc/build
          destination: doc/build
workflows:
  code_formatting:
    jobs:
      - check-code-formatting
  dev_build:
    jobs:
      - plotlyjs_dev_build
  release_build:
    jobs:
      - full_build

  build:
    jobs:
      - python_38_core
      - python_39_core
      - python_310_core
      - python_311_core
      - python_312_core
      - python_38_optional
      - python_39_optional
      - python_310_optional
      - python_311_optional
      - python_312_optional
      - python_39_pandas_2_optional
      - python_39_percy
      - python_312_no_numpy
      - build-doc<|MERGE_RESOLUTION|>--- conflicted
+++ resolved
@@ -436,9 +436,6 @@
           command: |
             eval "$(conda shell.bash hook)"
             conda activate env
-<<<<<<< HEAD
-            mv packages/python/plotly/bundle.js ../../../../output
-=======
             cd packages/javascript/jupyterlab-plotly
             npm pack
             mv jupyterlab-plotly*.tgz ../../../output
@@ -446,7 +443,6 @@
             npm install
             npm run build
             mv ../bundle.js ../../../../output
->>>>>>> 20886ef3
 
       - run:
           name: Zip output
