version: 2.1

commands:
  test_core:
    parameters:
      py:
        default: "36"
        type: string
    steps:
      - checkout
      - run:
          name: Install dependencies
          command: "cd packages/python; sudo pip install -r ./plotly/test_requirements/requirements_<<parameters.py>>_core.txt"
      - run:
          name: Test core
          command: "cd packages/python/plotly; pytest plotly/tests/test_core"
          no_output_timeout: 20m

  test_optional:
    parameters:
      py:
        default: "36"
        type: string
    steps:
      - checkout
      - run:
          name: Install dependencies
          command: "cd packages/python; sudo pip install -r ./plotly/test_requirements/requirements_<<parameters.py>>_optional.txt"
      - run:
          name: Install plotly-geo
          command: "cd packages/python/plotly-geo; sudo pip install -e ."
      - run:
<<<<<<< HEAD
          name: Test with tox
          command: "cd packages/python/plotly; tox -e py27-core"
          environment:
            SKIP_NPM: 1
=======
          name: Test core
          command: "cd packages/python/plotly; pytest plotly/tests/test_core"
>>>>>>> b343fcc2
          no_output_timeout: 20m
      - run:
          name: Test optional
          command: "cd packages/python/plotly; pytest plotly/tests/test_optional"
          no_output_timeout: 40m
      - run:
<<<<<<< HEAD
          name: Test with tox
          command: "cd packages/python/plotly; tox -e py35-core"
          environment:
            SKIP_NPM: 1
=======
          name: Test utils
          command: "cd packages/python/plotly; pytest _plotly_utils/tests/"
>>>>>>> b343fcc2
          no_output_timeout: 20m
      - run:
<<<<<<< HEAD
          name: Test with tox
          command: "cd packages/python/plotly; tox -e py36-core"
          environment:
            SKIP_NPM: 1
=======
          name: Test io
          command: "cd packages/python/plotly; pytest plotly/tests/test_io"
>>>>>>> b343fcc2
          no_output_timeout: 20m
      - run:
          name: Test dependencdies not imported
          command: "cd packages/python/plotly; pytest -x test_init/test_dependencies_not_imported.py"
      - run:
<<<<<<< HEAD
          name: Test with tox
          command: "cd packages/python/plotly; tox -e py37-core"
          environment:
            SKIP_NPM: 1
          no_output_timeout: 20m

  python-3.7-percy:
    docker:
      - image: circleci/python:3.7-stretch-node-browsers
        environment:
          PERCY_ENABLED: True
          PERCY_PROJECT: plotly/plotly.py
    resource_class: large
=======
          name: Test lazy imports
          command: "cd packages/python/plotly; pytest -x test_init/test_lazy_imports.py"
>>>>>>> b343fcc2

  test_orca:
    parameters:
      py:
        default: "36"
        type: string
    steps:
      - checkout
      - run:
          name: Install dependencies
          command: "cd packages/python; sudo pip install -r ./plotly/test_requirements/requirements_<<parameters.py>>_optional.txt"
      - run:
          name: Install plotly-geo
          command: "cd packages/python/plotly-geo; sudo pip install -e ."
      - run:
          name: Install orca
          command: |
            sudo npm install electron@1.8.4 sudo npm install orca
            sudo apt-get install -y poppler-utils libxtst6 xvfb libgtk2.0-0 libgconf-2-4 libnss3 libasound2 rename
            echo 'export PATH="/home/circleci/project/node_modules/.bin:$PATH"' >> $BASH_ENV
      - run:
<<<<<<< HEAD
          name: Test with tox
          command: "cd packages/python/plotly; tox -e py27-optional"
          environment:
            SKIP_NPM: 1
=======
          name: Test orca
          command: "cd packages/python/plotly; pytest plotly/tests/test_orca"
>>>>>>> b343fcc2
          no_output_timeout: 20m
      - store_artifacts:
          path: packages/python/plotly/plotly/tests/test_orca/images/linux/failed

jobs:
  check-code-formatting:
    docker:
      - image: circleci/python:3.7-stretch-node-browsers

    steps:
      - checkout
      - run:
          name: Install black
          command: "sudo pip install black==19.10b0"
      - run:
<<<<<<< HEAD
          name: Test with tox
          command: "cd packages/python/plotly; tox -e py35-optional"
          environment:
            SKIP_NPM: 1
          no_output_timeout: 20m
=======
          name: Check formatting with black
          command: "black --check ."
>>>>>>> b343fcc2

  # Core
  python_36_core:
    docker:
      - image: circleci/python:3.6-stretch-node-browsers
    steps:
<<<<<<< HEAD
      - checkout
      - run:
          name: Install tox
          command: "sudo pip install tox"
      - run:
          name: Test with tox
          command: "cd packages/python/plotly; tox -e py36-optional"
          environment:
            SKIP_NPM: 1
          no_output_timeout: 20m
=======
      - test_core:
          py: "36"
>>>>>>> b343fcc2

  python_37_core:
    docker:
      - image: circleci/python:3.7-stretch-node-browsers
    steps:
<<<<<<< HEAD
      - checkout
      - run:
          name: Install tox
          command: "sudo pip install tox"
      - run:
          name: Test with tox
          command: "cd packages/python/plotly; tox -e py37-optional"
          environment:
            SKIP_NPM: 1
          no_output_timeout: 20m
=======
      - test_core:
          py: "37"
>>>>>>> b343fcc2

  python_38_core:
    docker:
      - image: circleci/python:3.8-buster-node-browsers
    steps:
<<<<<<< HEAD
      - checkout
      - run:
          name: Install tox
          command: "sudo pip install tox"
      - run:
          name: Test with tox
          command: "cd packages/python/chart-studio; tox -e py27-plot_ly"
          environment:
            SKIP_NPM: 1
          no_output_timeout: 20m
=======
      - test_core:
          py: "38"
>>>>>>> b343fcc2

  python_39_core:
    docker:
      - image: circleci/python:3.9-buster-node-browsers
    steps:
      - test_core:
          py: "39"

  # Optional
  python_36_optional:
    docker:
      - image: circleci/python:3.6-stretch-node-browsers
    steps:
<<<<<<< HEAD
      - checkout
      - run:
          name: Install tox
          command: "sudo pip install tox"
      - run:
          name: Test with tox
          command: "cd packages/python/chart-studio; tox -e py35-plot_ly"
          environment:
            SKIP_NPM: 1
          no_output_timeout: 20m
=======
      - test_optional:
          py: "36"
>>>>>>> b343fcc2

  python_37_optional:
    docker:
      - image: circleci/python:3.7-stretch-node-browsers
    steps:
<<<<<<< HEAD
      - checkout
      - run:
          name: Install tox
          command: "sudo pip install tox"
      - run:
          name: Test with tox
          command: "cd packages/python/chart-studio; tox -e py37-plot_ly"
          environment:
            SKIP_NPM: 1
          no_output_timeout: 20m
=======
      - test_optional:
          py: "37"
>>>>>>> b343fcc2

  python_38_optional:
    docker:
      - image: circleci/python:3.8-buster-node-browsers
    steps:
      - test_optional:
          py: "38"

  python_39_optional:
    docker:
      - image: circleci/python:3.9-buster-node-browsers
    steps:
      - test_optional:
          py: "39"

  # Orca
  python_38_orca:
    docker:
      - image: circleci/python:3.8-buster-node-browsers
    steps:
      - test_orca:
          py: "38"

  # Percy
  python_37_percy:
    docker:
      - image: circleci/python:3.7-stretch-node-browsers
        environment:
          PERCY_ENABLED: True
          PERCY_PROJECT: plotly/plotly.py

    steps:
      - checkout
      - run:
          name: Inject Percy Environment variables
          command: |
            echo 'export PERCY_TOKEN="$PERCY_PYTHON_TOKEN_V0"' >> $BASH_ENV
      - run:
          name: Install requirements
          command: |
            sudo pip install --upgrade virtualenv
            python -m venv venv || virtualenv venv
            . venv/bin/activate
            pip install -e ./packages/python/plotly
            pip install -e ./packages/python/plotly-geo
            pip install -r ./packages/python/plotly/test_requirements/requirements_37_optional.txt
      - run:
          name: Build html figures
          command: |
            . venv/bin/activate
            python test/percy/plotly-express.py
      - run:
          name: Run percy snapshots
          command: |
            npx percy snapshot test/percy/
            rm test/percy/*.html

  # Chart studio
  python_37_chart_studio:
    docker:
      - image: circleci/python:3.7-stretch-node-browsers

    steps:
      - checkout
      - run:
          name: Install dependencies
          command: "cd packages/python; sudo pip install -r ./chart-studio/test_requirements/requirements_37.txt"
      - run:
          name: Tests
          command: "cd packages/python/chart-studio; pytest -x chart_studio/tests/"
          no_output_timeout: 20m

  plotlyjs_dev_build:
    docker:
      - image: circleci/python:3.7-stretch-node-browsers
        environment:
          LANG: en_US.UTF-8
    resource_class: large

    steps:
      - checkout
      - run:
<<<<<<< HEAD
          name: Install tox
          command: "sudo pip install retrying tox black inflect jupyterlab~=3.0"
=======
          name: Install dependencies
          command: "cd packages/python; sudo pip install -r ./plotly/test_requirements/requirements_37_core.txt black inflect"
>>>>>>> b343fcc2
      - run:
          name: Update jupyterlab-plotly version
          command: "cd packages/python/plotly; python setup.py updateplotlywidgetversion"
      - run:
          name: Update plotly.js to dev
          command: "cd packages/python/plotly; python setup.py updateplotlyjsdev"
      - run:
          name: Test core
          command: "cd packages/python/plotly; locale; pytest -k 'not nodev' plotly/tests/test_core"
          no_output_timeout: 20m
      - run:
          name: Commit
          command: |
            cd packages/python/plotly
            git config --global user.email "you@example.com"
            git config --global user.name "Your Name"
            git add -A
            git commit -m "Codegen"
          when: always
      - run:
          name: Build source distribution packages
          command: |
            cd packages/python/plotly
            python setup.py sdist
          when: always
      - store_artifacts:
          path: packages/python/plotly/dist

  build-doc:
    resource_class: xlarge
    docker:
      # specify the version you desire here
      # use `-browsers` prefix for selenium tests, e.g. `3.6.1-browsers`
      - image: circleci/python:3.7-stretch-node-browsers

<<<<<<< HEAD
    working_directory: ~/project

=======
>>>>>>> b343fcc2
    steps:
      - add_ssh_keys:
          fingerprints:
            - "dc:5f:39:48:00:b4:72:34:e1:d2:c4:e1:1f:d1:e2:ce" #plotlydocbot

      - checkout

      # Download and cache dependencies
      - restore_cache:
          keys:
            - v1-dependencies-{{ checksum "doc/requirements.txt" }}
            # fallback to using the latest cache if no exact match is found
            - v1-dependencies-

      - run:
          name: install dependencies
          command: |
            cd doc
            python3 -m venv venv
            . venv/bin/activate
            npm install electron@1.8.4
            npm install orca
            pip install -U pip
            pip uninstall -y plotly
            pip install -r requirements.txt
            if [ "${CIRCLE_BRANCH}" != "doc-prod" ]; then
              pip uninstall -y plotly
              cd ../packages/python/plotly
              pip install -e .
              cd ../../../doc
            fi
            echo 'export PATH="/home/circleci/project/doc/node_modules/.bin:$PATH"' >> $BASH_ENV
            sudo apt-get install -y poppler-utils libxtst6 xvfb libgtk2.0-0 libgconf-2-4 libnss3 libasound2 rename
            cd ..

      - save_cache:
          paths:
            - ./doc/venv
            - ./doc/node_modules
          key: v1-dependencies-{{ checksum "doc/requirements.txt" }}

      - run:
          name: make html
          command: |
            cd doc
            . venv/bin/activate
            echo ${mapbox_token} > python/.mapbox_token
            make -kj8 || make -kj8
            curl https://raw.githubusercontent.com/plotly/graphing-library-docs/master/front-matter-ci.py > front-matter-ci.py
            curl https://raw.githubusercontent.com/plotly/graphing-library-docs/master/check-or-enforce-order.py > check-or-enforce-order.py
            python front-matter-ci.py build/html
            python check-or-enforce-order.py build/html
            if [ "${CIRCLE_BRANCH}" == "doc-prod" ]; then
              cd build/html
              git init
              git config user.name plotlydocbot
              git config user.email accounts@plot.ly
              git add *
              git commit -m "build of https://github.com/plotly/plotly.py/commit/${CIRCLE_SHA1}"
              git push --force git@github.com:plotly/plotly.py-docs.git master:built
              rm -rf .git
              cd ../..
              cd build/ipynb
              git init
              git config user.name plotlydocbot
              git config user.email accounts@plot.ly
              git add *
              git commit -m "build of https://github.com/plotly/plotly.py/commit/${CIRCLE_SHA1}"
              git push --force git@github.com:plotly/plotly.py-docs.git master:built_ipynb
              rm -rf .git
              cd ../..
            fi
            tar -zcf build/html.tgz build/html
            rm -rf build/html build/ipynb
            cd ..

      - run:
          name: trigger doc build
          command: |
            if [ "${CIRCLE_BRANCH}" == "doc-prod" ]; then
              git clone --depth=1 https://github.com/plotly/graphing-library-docs.git
              cd graphing-library-docs
              git config user.name plotlydocbot
              git config user.email accounts@plot.ly
              git commit --allow-empty -m "deploying https://github.com/plotly/plotly.py/commit/${CIRCLE_SHA1}"
              git push
              cd ..
              rm -rf graphing-library-docs
            fi

      - run:
          name: make doc
          command: |
            cd doc
            . venv/bin/activate
            # For the API doc, we need to use the local version of plotly
            # since we are tweaking the source because of
            # graph_objs/graph_objects
            if [ "${CIRCLE_BRANCH}" == "doc-prod" ]; then
              pip uninstall -y plotly
              cd ../packages/python/plotly
              pip install -e .
              cd ../../../doc
            fi
            cd apidoc
            make html
            if [ "${CIRCLE_BRANCH}" == "doc-prod" ]; then
              cd _build/html
              touch .nojekyll
              git init
              git config user.name plotlydocbot
              git config user.email accounts@plot.ly
              git add *
              git add .nojekyll
              git commit -m "build of https://github.com/plotly/plotly.py/commit/${CIRCLE_SHA1}"
              git push --force git@github.com:plotly/plotly.py-docs.git master:gh-pages
              rm -rf .git
              cd ../..
            fi
            cd ../..

      - store_artifacts:
          path: doc/build
          destination: doc/build
      - store_artifacts:
          path: doc/apidoc/_build/
          destination: doc/apidoc/_build/

workflows:

  code_formatting:
    jobs:
      - check-code-formatting
  dev_build:
    jobs:
      - plotlyjs_dev_build

  build:
    jobs:
      - python_36_core
      - python_37_core
      - python_38_core
      - python_39_core
      - python_36_optional
      - python_37_optional
      - python_38_optional
      - python_39_optional
      - python_38_orca
      - python_37_percy
      - python_37_chart_studio
      - build-doc<|MERGE_RESOLUTION|>--- conflicted
+++ resolved
@@ -30,64 +30,27 @@
           name: Install plotly-geo
           command: "cd packages/python/plotly-geo; sudo pip install -e ."
       - run:
-<<<<<<< HEAD
-          name: Test with tox
-          command: "cd packages/python/plotly; tox -e py27-core"
-          environment:
-            SKIP_NPM: 1
-=======
           name: Test core
           command: "cd packages/python/plotly; pytest plotly/tests/test_core"
->>>>>>> b343fcc2
           no_output_timeout: 20m
       - run:
           name: Test optional
           command: "cd packages/python/plotly; pytest plotly/tests/test_optional"
           no_output_timeout: 40m
       - run:
-<<<<<<< HEAD
-          name: Test with tox
-          command: "cd packages/python/plotly; tox -e py35-core"
-          environment:
-            SKIP_NPM: 1
-=======
           name: Test utils
           command: "cd packages/python/plotly; pytest _plotly_utils/tests/"
->>>>>>> b343fcc2
-          no_output_timeout: 20m
-      - run:
-<<<<<<< HEAD
-          name: Test with tox
-          command: "cd packages/python/plotly; tox -e py36-core"
-          environment:
-            SKIP_NPM: 1
-=======
+          no_output_timeout: 20m
+      - run:
           name: Test io
           command: "cd packages/python/plotly; pytest plotly/tests/test_io"
->>>>>>> b343fcc2
           no_output_timeout: 20m
       - run:
           name: Test dependencdies not imported
           command: "cd packages/python/plotly; pytest -x test_init/test_dependencies_not_imported.py"
       - run:
-<<<<<<< HEAD
-          name: Test with tox
-          command: "cd packages/python/plotly; tox -e py37-core"
-          environment:
-            SKIP_NPM: 1
-          no_output_timeout: 20m
-
-  python-3.7-percy:
-    docker:
-      - image: circleci/python:3.7-stretch-node-browsers
-        environment:
-          PERCY_ENABLED: True
-          PERCY_PROJECT: plotly/plotly.py
-    resource_class: large
-=======
           name: Test lazy imports
           command: "cd packages/python/plotly; pytest -x test_init/test_lazy_imports.py"
->>>>>>> b343fcc2
 
   test_orca:
     parameters:
@@ -109,15 +72,8 @@
             sudo apt-get install -y poppler-utils libxtst6 xvfb libgtk2.0-0 libgconf-2-4 libnss3 libasound2 rename
             echo 'export PATH="/home/circleci/project/node_modules/.bin:$PATH"' >> $BASH_ENV
       - run:
-<<<<<<< HEAD
-          name: Test with tox
-          command: "cd packages/python/plotly; tox -e py27-optional"
-          environment:
-            SKIP_NPM: 1
-=======
           name: Test orca
           command: "cd packages/python/plotly; pytest plotly/tests/test_orca"
->>>>>>> b343fcc2
           no_output_timeout: 20m
       - store_artifacts:
           path: packages/python/plotly/plotly/tests/test_orca/images/linux/failed
@@ -133,81 +89,42 @@
           name: Install black
           command: "sudo pip install black==19.10b0"
       - run:
-<<<<<<< HEAD
-          name: Test with tox
-          command: "cd packages/python/plotly; tox -e py35-optional"
-          environment:
-            SKIP_NPM: 1
-          no_output_timeout: 20m
-=======
           name: Check formatting with black
           command: "black --check ."
->>>>>>> b343fcc2
 
   # Core
   python_36_core:
     docker:
       - image: circleci/python:3.6-stretch-node-browsers
-    steps:
-<<<<<<< HEAD
-      - checkout
-      - run:
-          name: Install tox
-          command: "sudo pip install tox"
-      - run:
-          name: Test with tox
-          command: "cd packages/python/plotly; tox -e py36-optional"
-          environment:
-            SKIP_NPM: 1
-          no_output_timeout: 20m
-=======
+        environment:
+          SKIP_NPM: 1
+    steps:
       - test_core:
           py: "36"
->>>>>>> b343fcc2
 
   python_37_core:
     docker:
       - image: circleci/python:3.7-stretch-node-browsers
-    steps:
-<<<<<<< HEAD
-      - checkout
-      - run:
-          name: Install tox
-          command: "sudo pip install tox"
-      - run:
-          name: Test with tox
-          command: "cd packages/python/plotly; tox -e py37-optional"
-          environment:
-            SKIP_NPM: 1
-          no_output_timeout: 20m
-=======
+        environment:
+          SKIP_NPM: 1
+    steps:
       - test_core:
           py: "37"
->>>>>>> b343fcc2
 
   python_38_core:
     docker:
       - image: circleci/python:3.8-buster-node-browsers
-    steps:
-<<<<<<< HEAD
-      - checkout
-      - run:
-          name: Install tox
-          command: "sudo pip install tox"
-      - run:
-          name: Test with tox
-          command: "cd packages/python/chart-studio; tox -e py27-plot_ly"
-          environment:
-            SKIP_NPM: 1
-          no_output_timeout: 20m
-=======
+        environment:
+          SKIP_NPM: 1
+    steps:
       - test_core:
           py: "38"
->>>>>>> b343fcc2
 
   python_39_core:
     docker:
       - image: circleci/python:3.9-buster-node-browsers
+        environment:
+          SKIP_NPM: 1
     steps:
       - test_core:
           py: "39"
@@ -217,41 +134,15 @@
     docker:
       - image: circleci/python:3.6-stretch-node-browsers
     steps:
-<<<<<<< HEAD
-      - checkout
-      - run:
-          name: Install tox
-          command: "sudo pip install tox"
-      - run:
-          name: Test with tox
-          command: "cd packages/python/chart-studio; tox -e py35-plot_ly"
-          environment:
-            SKIP_NPM: 1
-          no_output_timeout: 20m
-=======
       - test_optional:
           py: "36"
->>>>>>> b343fcc2
 
   python_37_optional:
     docker:
       - image: circleci/python:3.7-stretch-node-browsers
     steps:
-<<<<<<< HEAD
-      - checkout
-      - run:
-          name: Install tox
-          command: "sudo pip install tox"
-      - run:
-          name: Test with tox
-          command: "cd packages/python/chart-studio; tox -e py37-plot_ly"
-          environment:
-            SKIP_NPM: 1
-          no_output_timeout: 20m
-=======
       - test_optional:
           py: "37"
->>>>>>> b343fcc2
 
   python_38_optional:
     docker:
@@ -271,6 +162,8 @@
   python_38_orca:
     docker:
       - image: circleci/python:3.8-buster-node-browsers
+        environment:
+          SKIP_NPM: 1
     steps:
       - test_orca:
           py: "38"
@@ -282,6 +175,7 @@
         environment:
           PERCY_ENABLED: True
           PERCY_PROJECT: plotly/plotly.py
+          SKIP_NPM: 1
 
     steps:
       - checkout
@@ -313,6 +207,8 @@
   python_37_chart_studio:
     docker:
       - image: circleci/python:3.7-stretch-node-browsers
+        environment:
+          SKIP_NPM: 1
 
     steps:
       - checkout
@@ -329,18 +225,12 @@
       - image: circleci/python:3.7-stretch-node-browsers
         environment:
           LANG: en_US.UTF-8
-    resource_class: large
-
-    steps:
-      - checkout
-      - run:
-<<<<<<< HEAD
-          name: Install tox
-          command: "sudo pip install retrying tox black inflect jupyterlab~=3.0"
-=======
+
+    steps:
+      - checkout
+      - run:
           name: Install dependencies
           command: "cd packages/python; sudo pip install -r ./plotly/test_requirements/requirements_37_core.txt black inflect"
->>>>>>> b343fcc2
       - run:
           name: Update jupyterlab-plotly version
           command: "cd packages/python/plotly; python setup.py updateplotlywidgetversion"
@@ -375,12 +265,9 @@
       # specify the version you desire here
       # use `-browsers` prefix for selenium tests, e.g. `3.6.1-browsers`
       - image: circleci/python:3.7-stretch-node-browsers
-
-<<<<<<< HEAD
-    working_directory: ~/project
-
-=======
->>>>>>> b343fcc2
+        environment:
+          SKIP_NPM: 1
+
     steps:
       - add_ssh_keys:
           fingerprints:
