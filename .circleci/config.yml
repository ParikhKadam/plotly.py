version: 2.1

orbs:
  browser-tools: circleci/browser-tools@1.4.8

commands:
  test_core:
    parameters:
      py:
        default: "310"
        type: string
    steps:
      - checkout
      - browser-tools/install-chrome
      - browser-tools/install-chromedriver
      - run:
          name: Install dependencies
          command: |
            cd packages/python/plotly
            python -m venv venv
            . venv/bin/activate
            pip install --upgrade pip wheel
            pip install -r ./test_requirements/requirements_<<parameters.py>>_core.txt
      - run:
          name: Test core
          command: |
            cd packages/python/plotly
            . venv/bin/activate
            pytest plotly/tests/test_core
          no_output_timeout: 20m

  test_optional:
    parameters:
      py:
        default: "310"
        type: string
    steps:
      - checkout
      - browser-tools/install-chrome
      - browser-tools/install-chromedriver
      - run:
          name: Install dependencies
          command: |
            cd packages/python/plotly
            python -m venv venv
            . venv/bin/activate
            pip install --upgrade pip wheel
            pip install -r ./test_requirements/requirements_<<parameters.py>>_optional.txt
      - run:
          name: Install plotly-geo
          command: |
            cd packages/python/plotly-geo
            . ../plotly/venv/bin/activate
            pip install -e .
      - run:
          name: Test core
          command: |
            cd packages/python/plotly
            . venv/bin/activate
            pytest plotly/tests/test_core
          no_output_timeout: 20m
      - run:
          name: Test optional
          command: |
            cd packages/python/plotly
            . venv/bin/activate
            pytest plotly/tests/test_optional
          no_output_timeout: 40m
      - run:
          name: Test utils
          command: |
            cd packages/python/plotly
            . venv/bin/activate
            pytest _plotly_utils/tests/
          no_output_timeout: 20m
      - run:
          name: Test io
          command: |
            cd packages/python/plotly
            . venv/bin/activate
            pytest plotly/tests/test_io
          no_output_timeout: 20m
      - run:
          name: Test dependencies not imported
          command: |
            cd packages/python/plotly
            . venv/bin/activate
            pytest -x test_init/test_dependencies_not_imported.py
      - run:
          name: Test lazy imports
          command: |
            cd packages/python/plotly
            . venv/bin/activate
            pytest -x test_init/test_lazy_imports.py

jobs:
  check-code-formatting:
    docker:
      - image: cimg/python:3.7

    steps:
      - checkout
      - run:
          name: Install black
          command: |
            python -m venv venv
            . venv/bin/activate
            pip install black==22.3.0
      - run:
          name: Check formatting with black
          command: |
            . venv/bin/activate
            black --check . --exclude venv

  # Core
  python_38_core:
    docker:
      - image: cimg/python:3.8-browsers
    steps:
      - test_core:
          py: "38"

  python_39_core:
    docker:
      - image: cimg/python:3.9-browsers
    steps:
      - test_core:
          py: "39"

  python_310_core:
    docker:
      - image: cimg/python:3.10-browsers
    steps:
      - test_core:
          py: "310"

  python_311_core:
    docker:
      - image: cimg/python:3.11-browsers
    steps:
      - test_core:
          py: "311"

  python_312_core:
    docker:
      - image: cimg/python:3.12-browsers
    steps:
      - test_core:
          py: "312"

  # Optional

  python_38_optional:
    docker:
      - image: cimg/python:3.8-browsers
    steps:
      - test_optional:
          py: "38"

  python_39_optional:
    docker:
      - image: cimg/python:3.9-browsers
    steps:
      - test_optional:
          py: "39"

  python_310_optional:
    docker:
      - image: cimg/python:3.10-browsers
    steps:
      - test_optional:
          py: "310"

  python_311_optional:
    docker:
      - image: cimg/python:3.11-browsers
    steps:
      - test_optional:
          py: "311"

  python_312_optional:
    docker:
      - image: cimg/python:3.12-browsers
    steps:
      - test_optional:
          py: "312"

  # Pandas

  python_39_pandas_2_optional:
    docker:
      - image: cimg/python:3.9-browsers
    steps:
      - test_optional:
          py: "39_pandas_2"

  # No numpy
  python_312_no_numpy:
    docker:
      - image: cimg/python:3.12-browsers
    steps:
      - run:
          name: Check that numpy is not installed
          command: |
            if pip list | grep numpy > /dev/null 2>&1
            then exit 1
            else exit 0
            fi
      - test_optional:
          py: "312_no_numpy"

<<<<<<< HEAD

=======
>>>>>>> 6f0c283b
  # Percy
  python_39_percy:
    docker:
      - image: cimg/python:3.9-browsers
        environment:
          PERCY_ENABLED: True
          PERCY_PROJECT: plotly/plotly.py
    resource_class: large

    steps:
      - checkout
      - browser-tools/install-chrome
      - browser-tools/install-chromedriver
      - run:
          name: Inject Percy Environment variables
          command: |
            echo 'export PERCY_TOKEN="$PERCY_PYTHON_TOKEN_V0"' >> $BASH_ENV
      - run:
          name: Install requirements
          command: |
            python -m venv venv
            . venv/bin/activate
            pip install --upgrade pip wheel
            pip install -e ./packages/python/plotly
            pip install -e ./packages/python/plotly-geo
            pip install -r ./packages/python/plotly/test_requirements/requirements_39_pandas_2_optional.txt
      - run:
          name: Build html figures (Pandas 2)
          command: |
            . venv/bin/activate
            python test/percy/plotly-express.py
      - run:
          name: Build html figures (Pandas 1) and compare
          command: |
            . venv/bin/activate
            mkdir test/percy/pandas2
            mv test/percy/*.html test/percy/pandas2/
            # 1.1 is the earliest minor with Py3.9 wheels
            pip install "pandas==1.1.5"
            python test/percy/plotly-express.py
            python test/percy/compare-pandas.py
            rm -rf test/percy/pandas2
      - run:
          name: Run percy snapshots
          command: |
            npm i @percy/cli
            npx percy snapshot -c test/percy/snapshots.yml test/percy/
            rm test/percy/*.html

  # Chart studio
  python_38_chart_studio:
    docker:
      - image: cimg/python:3.8
    resource_class: large

    steps:
      - checkout
      - run:
          name: Install dependencies
          command: |
            cd packages/python/chart-studio
            python -m venv venv
            . venv/bin/activate
            pip install --upgrade pip wheel
            pip install -r ./test_requirements/requirements_38.txt
      - run:
          name: Tests
          command: |
            cd packages/python/chart-studio
            . venv/bin/activate
            pytest -x chart_studio/tests/
          no_output_timeout: 20m

  plotlyjs_dev_build:
    docker:
      - image: cimg/python:3.8-node
        environment:
          LANG: en_US.UTF-8
    resource_class: large

    steps:
      - checkout
      - run:
          name: Install dependencies
          command: |
            cd packages/python/plotly
            python -m venv venv
            . venv/bin/activate
            pip install --upgrade pip wheel
            pip install -r ./test_requirements/requirements_38_core.txt black inflect
            pip install jupyterlab~=3.0
      - run:
          name: Update jupyterlab-plotly version
          command: |
            cd packages/python/plotly
            . venv/bin/activate
            python setup.py updateplotlywidgetversion
      - run:
          name: Update plotly.js to dev
          command: |
            cd packages/python/plotly
            . venv/bin/activate
            python setup.py updateplotlyjsdev
      - run:
          name: Test core
          command: |
            cd packages/python/plotly
            . venv/bin/activate
            locale
            pytest -k 'not nodev' plotly/tests/test_core
          no_output_timeout: 20m
      - run:
          name: Commit
          command: |
            cd packages/python/plotly
            git config --global user.email "you@example.com"
            git config --global user.name "Your Name"
            git add -A
            git commit -m "Codegen"
          when: always
      - run:
          name: Build source distribution packages
          command: |
            cd packages/python/plotly
            . venv/bin/activate
            python setup.py sdist
          when: always
      - store_artifacts:
          path: packages/python/plotly/dist

  full_build:
    docker:
      - image: continuumio/miniconda3:24.3.0-0
        environment:
          LANG: en_US.UTF-8
    resource_class: large

    steps:
      - checkout

      - run:
          name: Create conda environment
          command: |
            conda config --remove channels defaults
            conda config --add channels conda-forge
            conda create -n env --yes python=3.9 conda-build=3.28.4 conda-verify
            conda install -n env -c conda-forge jupyterlab=3 nodejs=16
            conda init bash
            mkdir output

      - run:
          name: initial NPM Build
          command: |
            eval "$(conda shell.bash hook)"
            conda activate env
            cd packages/javascript/jupyterlab-plotly
            npm ci
            npm run build:prod
            git status

      - run:
          name: PyPI Build
          command: |
            eval "$(conda shell.bash hook)"
            conda activate env
            cd packages/python/plotly
            python setup.py sdist bdist_wheel
            cp -R dist ../../../output/dist
            git status

      - run:
          name: Conda Build
          command: |
            eval "$(conda shell.bash hook)"
            conda activate env
            cd packages/python/plotly
            conda build recipe/
            mv /opt/conda/envs/env/conda-bld/noarch/plotly*.tar.bz2 ../../../output
            git status

      - run:
          name: NPM Pack
          command: |
            eval "$(conda shell.bash hook)"
            conda activate env
            cd packages/javascript/jupyterlab-plotly
            npm pack
            mv jupyterlab-plotly*.tgz ../../../output

      - run:
          name: Zip output
          command: |
            tar czf output.tgz output

      - run:
          name: Git Diff
          command: |
            git status
            git diff

      - store_artifacts:
          path: output.tgz

  build-doc:
    resource_class: xlarge
    docker:
      # specify the version you desire here
      # use `-browsers` prefix for selenium tests, for example, `3.9-browsers`
      - image: cimg/python:3.9-browsers

    steps:
      - add_ssh_keys:
          fingerprints:
            - "dc:5f:39:48:00:b4:72:34:e1:d2:c4:e1:1f:d1:e2:ce" #plotlydocbot

      - checkout

      # Download and cache dependencies
      - restore_cache:
          key: v1-dependencies-{{ checksum "doc/requirements.txt" }}-{{ checksum ".circleci/config.yml" }}
      - browser-tools/install-chrome
      - browser-tools/install-chromedriver

      - run:
          name: install dependencies
          command: |
            cd doc
            python -m venv venv
            . venv/bin/activate
            pip install --upgrade pip wheel
            pip uninstall -y plotly
            pip install -r requirements.txt
            if [ "${CIRCLE_BRANCH}" != "doc-prod" ]; then
              pip uninstall -y plotly
              pip install -e ../packages/python/plotly
            fi
            cd ..
      - run:
          name: Install orca
          command: |
            npm install electron@1.8.4
            npm install orca
            sudo apt-get update
            sudo apt-get install -y poppler-utils libxtst6 xvfb libgtk2.0-0 libgconf-2-4 libnss3 libasound2 rename
            echo 'export PATH="/home/circleci/project/node_modules/.bin:$PATH"' >> $BASH_ENV

      - save_cache:
          paths:
            - ./doc/venv
            - ./doc/node_modules
          key: v1-dependencies-{{ checksum "doc/requirements.txt" }}-{{ checksum ".circleci/config.yml" }}

      - run:
          name: make html
          command: |
            cd doc
            . venv/bin/activate
            echo ${mapbox_token} > python/.mapbox_token
            make -kj8 || make -kj8
            curl https://raw.githubusercontent.com/plotly/graphing-library-docs/master/front-matter-ci.py > front-matter-ci.py
            curl https://raw.githubusercontent.com/plotly/graphing-library-docs/master/check-or-enforce-order.py > check-or-enforce-order.py
            python front-matter-ci.py build/html
            python check-or-enforce-order.py build/html
            if [ "${CIRCLE_BRANCH}" == "doc-prod" ]; then
              cd build/html
              git init
              git config user.name plotlydocbot
              git config user.email accounts@plot.ly
              git add *
              git commit -m "build of https://github.com/plotly/plotly.py/commit/${CIRCLE_SHA1}"
              git push --force git@github.com:plotly/plotly.py-docs.git master:built
              rm -rf .git
              cd ../..
              cd build/ipynb
              git init
              git config user.name plotlydocbot
              git config user.email accounts@plot.ly
              git add *
              git commit -m "build of https://github.com/plotly/plotly.py/commit/${CIRCLE_SHA1}"
              git push --force git@github.com:plotly/plotly.py-docs.git master:built_ipynb
              rm -rf .git
              cd ../..
            fi
            tar -zcf build/html.tgz build/html
            rm -rf build/html build/ipynb
            cd ..

      - run:
          name: trigger doc build
          command: |
            if [ "${CIRCLE_BRANCH}" == "doc-prod" ]; then
              git clone --depth=1 https://github.com/plotly/graphing-library-docs.git
              cd graphing-library-docs
              git config user.name plotlydocbot
              git config user.email accounts@plot.ly
              git commit --allow-empty -m "deploying https://github.com/plotly/plotly.py/commit/${CIRCLE_SHA1}"
              git push
              cd ..
              rm -rf graphing-library-docs
            fi

      - run:
          name: make doc
          command: |
            cd doc
            . venv/bin/activate
            # For the API doc, we need to use the local version of plotly
            # since we are tweaking the source because of
            # graph_objs/graph_objects
            if [ "${CIRCLE_BRANCH}" == "doc-prod" ]; then
              pip uninstall -y plotly
              cd ../packages/python/plotly
              pip install -e .
              cd ../../../doc
              cd apidoc
              make html
              cd _build/html
              touch .nojekyll
              git init
              git config user.name plotlydocbot
              git config user.email accounts@plot.ly
              git add *
              git add .nojekyll
              git commit -m "build of https://github.com/plotly/plotly.py/commit/${CIRCLE_SHA1}"
              git push --force git@github.com:plotly/plotly.py-docs.git master:gh-pages
              rm -rf .git
              cd ../..
            fi

      - store_artifacts:
          path: doc/build
          destination: doc/build
workflows:
  code_formatting:
    jobs:
      - check-code-formatting
  dev_build:
    jobs:
      - plotlyjs_dev_build
  release_build:
    jobs:
      - full_build

  build:
    jobs:
      - python_38_core
      - python_39_core
      - python_310_core
      - python_311_core
      - python_312_core
      - python_38_optional
      - python_39_optional
      - python_310_optional
      - python_311_optional
      - python_312_optional
      - python_39_pandas_2_optional
      - python_39_percy
      - python_312_no_numpy
      - build-doc<|MERGE_RESOLUTION|>--- conflicted
+++ resolved
@@ -209,10 +209,6 @@
       - test_optional:
           py: "312_no_numpy"
 
-<<<<<<< HEAD
-
-=======
->>>>>>> 6f0c283b
   # Percy
   python_39_percy:
     docker:
