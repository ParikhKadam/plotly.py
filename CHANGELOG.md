--- conflicted
+++ resolved
@@ -6,15 +6,11 @@
 
 ### Fixed
   - Fixed another compatibility issue with Pandas 2.0, just affecting `px.*(line_close=True)` [[#4190](https://github.com/plotly/plotly.py/pull/4190)]
-<<<<<<< HEAD
+
   - Added some rounding to the `make_subplots` function to handle situations where the user-input specs cause the domain to exceed 1 by small amounts https://github.com/plotly/plotly.py/pull/4153
+  - Sanitize JSON output to prevent an XSS vector when graphs are inserted directly into HTML [[#4196](https://github.com/plotly/plotly.py/pull/4196)]
   - Fixed issue with shapes and annotations plotting on the wrong y axis when supplied with a specific axis in the `yref` parameter [[#4177](https://github.com/plotly/plotly.py/pull/4177)]
-  
-  
-=======
-  - Added some rounding to the `make_subplots` function to handle situations where the user-input specs cause the domain to exceed 1 by small amounts [[#4153](https://github.com/plotly/plotly.py/pull/4153)]
-  - Sanitize JSON output to prevent an XSS vector when graphs are inserted directly into HTML [[#4196](https://github.com/plotly/plotly.py/pull/4196)]
->>>>>>> fc3ef002
+
 
 ## [5.14.1] - 2023-04-05
 
