--- conflicted
+++ resolved
@@ -2,10 +2,7 @@
 All notable changes to this project will be documented in this file.
 This project adheres to [Semantic Versioning](http://semver.org/).
 
-<<<<<<< HEAD
-### Fixed
-  - Fixed non-determinism in `to_html` function, resulting in unneccessary checksum differences [#3449](https://github.com/plotly/plotly.py/issues/3449)
-=======
+
 ## UNRELEASED
 
 ### Fixed
@@ -15,13 +12,13 @@
 
   - `text_auto` argument to `px.bar`, `px.histogram`, `px.density_heatmap`, `px.imshow` [#3518](https://github.com/plotly/plotly.py/issues/3518)
   - Deprecated `ff.create_annotated_heatmap`, `ff.create_county_choropleth`, `ff.create_gantt` [#3518](https://github.com/plotly/plotly.py/issues/3518)
-
+  - `div_id` argument to `pio.to_html` to optionally make its IDs deterministic [#3487](https://github.com/plotly/plotly.py/issues/3487)
+  
 ### Updated
   - Updated Plotly.js to from version 2.6.3 to version 2.8.1. See the [plotly.js CHANGELOG](https://github.com/plotly/plotly.js/blob/master/CHANGELOG.md#280----2021-12-10) for more information. Notable changes include:
     - Horizontal color bars
     - texttemplate for histogram-like traces
     - text for heatmap-like traces
->>>>>>> 35cbe113
 
 ## [5.4.0] - 2021-11-15
 
