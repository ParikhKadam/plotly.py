--- conflicted
+++ resolved
@@ -2,18 +2,7 @@
 All notable changes to this project will be documented in this file.
 This project adheres to [Semantic Versioning](http://semver.org/).
 
-<<<<<<< HEAD
-
-##  UNRELEASED
-
-### Updated
-  - `px` methods now accept data-frame-like objects that support a `to_pandas()` method, such as polars, cudf, vaex etc
-
-
-##  [5.10.0] - 2022-08-11
-=======
 ## [UNRELEASED]
-
 
 ### Updated
   - Updated Plotly.js from version 2.20.0 to version 2.24.1. See the [plotly.js CHANGELOG](https://github.com/plotly/plotly.js/blob/master/CHANGELOG.md#2241----2023-06-07) for more information. Notable changes include:
@@ -27,6 +16,7 @@
    this feature was anonymously sponsored: thank you to our sponsor!
     - Add `legend.xref` and `legend.yref` to enable container-referenced positioning of legends [[#6589](https://github.com/plotly/plotly.js/pull/6589)], with thanks to [Gamma Technologies](https://www.gtisoft.com/) for sponsoring the related development.
     - Add `colorbar.xref` and `colorbar.yref` to enable container-referenced positioning of colorbars [[#6593](https://github.com/plotly/plotly.js/pull/6593)], with thanks to [Gamma Technologies](https://www.gtisoft.com/) for sponsoring the related development.
+  - `px` methods now accept data-frame-like objects that support a `to_pandas()` method, such as polars, cudf, vaex etc
 
 ### Fixed
   - Fixed another compatibility issue with Pandas 2.0, just affecting `px.*(line_close=True)` [[#4190](https://github.com/plotly/plotly.py/pull/4190)]
@@ -37,6 +27,7 @@
   - Remove `use_2to3` setuptools arg, which is invalid in the latest Python and setuptools versions [[#4206](https://github.com/plotly/plotly.py/pull/4206)]
   - Fix [#4066](https://github.com/plotly/plotly.py/issues/4066) JupyterLab v4 giving tiny default graph height [[#4227](https://github.com/plotly/plotly.py/pull/4227)]
   - Fixed issue with `colors.n_colors` where generated RGB color values were not being constrained to stay between 0 and 255 [[#4110](https://github.com/plotly/plotly.py/pull/4110)]
+  - Fix streamline figure factory with recent versions of Numpy
 
 ## [5.14.1] - 2023-04-05
 
@@ -108,7 +99,6 @@
     - Add `entrywidth` and `entrywidthmode` to legend [[#6202](https://github.com/plotly/plotly.js/pull/6202), [#6324](https://github.com/plotly/plotly.js/pull/6324)]
 
 ## [5.10.0] - 2022-08-11
->>>>>>> c3b0fda1
 
 ### Updated
   - Updated Plotly.js to from version 2.12.1 to version 2.14.0. See the [plotly.js CHANGELOG](https://github.com/plotly/plotly.js/blob/master/CHANGELOG.md#2140----2022-08-10) for more information. Notable changes include:
