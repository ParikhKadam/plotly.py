""" Plotly Offline
    A module to use Plotly's graphing library with Python
    without connecting to a public or private plotly enterprise
    server.
"""
from __future__ import absolute_import

import json
import os
import uuid
import warnings
from pkg_resources import resource_string
import time
import webbrowser

import plotly
from plotly import tools, utils
from plotly.exceptions import PlotlyError

try:
    import IPython
    from IPython.display import HTML, display
    _ipython_imported = True
except ImportError:
    _ipython_imported = False

try:
    import matplotlib
    _matplotlib_imported = True
except ImportError:
    _matplotlib_imported = False

__PLOTLY_OFFLINE_INITIALIZED = False

__IMAGE_FORMATS = ['jpeg', 'png', 'webp', 'svg']


def download_plotlyjs(download_url):
    warnings.warn('''
        `download_plotlyjs` is deprecated and will be removed in the
        next release. plotly.js is shipped with this module, it is no
        longer necessary to download this bundle separately.
    ''', DeprecationWarning)
    pass


def get_plotlyjs():
    path = os.path.join('offline', 'plotly.min.js')
    plotlyjs = resource_string('plotly', path).decode('utf-8')
    return plotlyjs

def get_image_download_script(caller):
    """
    This function will return a script that will download an image of a Plotly
    plot.

    Keyword Arguments:
    caller ('plot', 'iplot') -- specifies which function made the call for the
        download script. If `iplot`, then an extra condition is added into the
        download script to ensure that download prompts aren't initiated on
        page reloads.
    """

    if caller == 'iplot':
        check_start = 'if(document.readyState == \'complete\') {{'
        check_end = '}}'
    elif caller == 'plot':
        check_start = ''
        check_end = ''
    else:
        raise ValueError('caller should only be one of `iplot` or `plot`')

    return(
             ('<script>'
              'function downloadimage(format, height, width,'
              ' filename) {{'
              'var p = document.getElementById(\'{plot_id}\');'
              'Plotly.downloadImage(p, {{format: format, height: height, '
              'width: width, filename: filename}});'
              '}};' +
              check_start +
              'if(confirm(\'Do you want to save this image as '
              '{filename}.{format}?\\n\\n'
              'For higher resolution images and more export options, '
              'consider making requests to our image servers. Type: '
              'help(py.image) for more details.'
              '\')) {{'
              'downloadimage(\'{format}\', {height}, {width}, '
              '\'{filename}\');}}' +
              check_end +
              '</script>'
              )
    )


def init_notebook_mode(connected=False):
    """
    Initialize plotly.js in the browser if it hasn't been loaded into the DOM
    yet. This is an idempotent method and can and should be called from any
    offline methods that require plotly.js to be loaded into the notebook dom.

    Keyword arguments:

    connected (default=False) -- If True, the plotly.js library will be loaded
    from an online CDN. If False, the plotly.js library will be loaded locally
    from the plotly python package

    Use `connected=True` if you want your notebooks to have smaller file sizes.
    In the case where `connected=False`, the entirety of the plotly.js library
    will be loaded into the notebook, which will result in a file-size increase
    of a couple megabytes. Additionally, because the library will be downloaded
    from the web, you and your viewers must be connected to the internet to be
    able to view charts within this notebook.

    Use `connected=False` if you want you and your collaborators to be able to
    create and view these charts regardless of the availability of an internet
    connection. This is the default option since it is the most predictable.
    Note that under this setting the library will be included inline inside
    your notebook, resulting in much larger notebook sizes compared to the case
    where `connected=True`.
    """
    if not _ipython_imported:
        raise ImportError('`iplot` can only run inside an IPython Notebook.')

    global __PLOTLY_OFFLINE_INITIALIZED

    if connected:
        # Inject plotly.js into the output cell
        script_inject = (
            ''
            '<script>'
            'requirejs.config({'
            'paths: { '
            # Note we omit the extension .js because require will include it.
            '\'plotly\': [\'https://cdn.plot.ly/plotly-latest.min\']},'
            '});'
            'if(!window.Plotly) {{'
            'require([\'plotly\'],'
            'function(plotly) {window.Plotly=plotly;});'
            '}}'
            '</script>'
        )
    else:
        # Inject plotly.js into the output cell
        script_inject = (
            ''
            '<script type=\'text/javascript\'>'
            'if(!window.Plotly){{'
            'define(\'plotly\', function(require, exports, module) {{'
            '{script}'
            '}});'
            'require([\'plotly\'], function(Plotly) {{'
            'window.Plotly = Plotly;'
            '}});'
            '}}'
            '</script>'
            '').format(script=get_plotlyjs())

    display(HTML(script_inject))
    __PLOTLY_OFFLINE_INITIALIZED = True


def _plot_html(figure_or_data, config, validate, default_width,
               default_height, global_requirejs):
    # force no validation if frames is in the call
    # TODO - add validation for frames in call - #605
    if 'frames' in figure_or_data:
        figure = tools.return_figure_from_figure_or_data(
            figure_or_data, False
        )
    else:
        figure = tools.return_figure_from_figure_or_data(
            figure_or_data, validate
        )

    width = figure.get('layout', {}).get('width', default_width)
    height = figure.get('layout', {}).get('height', default_height)

    try:
        float(width)
    except (ValueError, TypeError):
        pass
    else:
        width = str(width) + 'px'

    try:
        float(height)
    except (ValueError, TypeError):
        pass
    else:
        height = str(height) + 'px'

    plotdivid = uuid.uuid4()
    jdata = json.dumps(figure.get('data', []), cls=utils.PlotlyJSONEncoder)
    jlayout = json.dumps(figure.get('layout', {}), cls=utils.PlotlyJSONEncoder)
    if 'frames' in figure_or_data:
        jframes = json.dumps(figure.get('frames', {}), cls=utils.PlotlyJSONEncoder)

    configkeys = (
        'editable',
        'autosizable',
        'fillFrame',
        'frameMargins',
        'scrollZoom',
        'doubleClick',
        'showTips',
        'showLink',
        'sendData',
        'linkText',
        'showSources',
        'displayModeBar',
        'modeBarButtonsToRemove',
        'modeBarButtonsToAdd',
        'modeBarButtons',
        'displaylogo',
        'plotGlPixelRatio',
        'setBackground',
        'topojsonURL'
    )

<<<<<<< HEAD
    config_clean = dict((k,config[k]) for k in configkeys if k in config)
=======
    config_clean = dict((k, config[k]) for k in configkeys if k in config)
>>>>>>> 4fbe7799

    jconfig = json.dumps(config_clean)

    # TODO: The get_config 'source of truth' should
    # really be somewhere other than plotly.plotly
    plotly_platform_url = plotly.plotly.get_config().get('plotly_domain',
                                                         'https://plot.ly')
    if (plotly_platform_url != 'https://plot.ly' and
            link_text == 'Export to plot.ly'):

        link_domain = plotly_platform_url\
            .replace('https://', '')\
            .replace('http://', '')
        link_text = link_text.replace('plot.ly', link_domain)
        config['linkText'] = link_text

    if 'frames' in figure_or_data:
        script = '''
        Plotly.plot(
            '{id}',
            {data},
            {layout},
            {config}
        ).then(function () {add_frames}).then(function(){animate})
        '''.format(
            id=plotdivid,
            data=jdata,
            layout=jlayout,
            config=jconfig,
            add_frames="{" + "return Plotly.addFrames('{id}',{frames}".format(
                id=plotdivid, frames=jframes
            ) + ");}",
            animate="{" + "Plotly.animate('{id}');".format(id=plotdivid) + "}"
        )
    else:
        script = 'Plotly.newPlot("{id}", {data}, {layout}, {config})'.format(
            id=plotdivid,
            data=jdata,
            layout=jlayout,
            config=jconfig)

    optional_line1 = ('require(["plotly"], function(Plotly) {{ '
                      if global_requirejs else '')
    optional_line2 = ('}});' if global_requirejs else '')

    plotly_html_div = (
        ''
        '<div id="{id}" style="height: {height}; width: {width};" '
        'class="plotly-graph-div">'
        '</div>'
        '<script type="text/javascript">' +
        optional_line1 +
        'window.PLOTLYENV=window.PLOTLYENV || {{}};'
        'window.PLOTLYENV.BASE_URL="' + plotly_platform_url + '";'
        '{script}' +
        optional_line2 +
        '</script>'
        '').format(
        id=plotdivid, script=script,
        height=height, width=width)

    return plotly_html_div, plotdivid, width, height


def iplot(figure_or_data, show_link=True, link_text='Export to plot.ly',
          validate=True, image=None, filename='plot_image', image_width=800,
          image_height=600):
    """
    Draw plotly graphs inside an IPython notebook without
    connecting to an external server.
    To save the chart to Plotly Cloud or Plotly Enterprise, use
    `plotly.plotly.iplot`.
    To embed an image of the chart, use `plotly.image.ishow`.

    figure_or_data -- a plotly.graph_objs.Figure or plotly.graph_objs.Data or
                      dict or list that describes a Plotly graph.
                      See https://plot.ly/python/ for examples of
                      graph descriptions.

    Keyword arguments:
    show_link (default=True) -- display a link in the bottom-right corner of
                                of the chart that will export the chart to
                                Plotly Cloud or Plotly Enterprise
    link_text (default='Export to plot.ly') -- the text of export link
    validate (default=True) -- validate that all of the keys in the figure
                               are valid? omit if your version of plotly.js
                               has become outdated with your version of
                               graph_reference.json or if you need to include
                               extra, unnecessary keys in your figure.
    image (default=None |'png' |'jpeg' |'svg' |'webp') -- This parameter sets
        the format of the image to be downloaded, if we choose to download an
        image. This parameter has a default value of None indicating that no
        image should be downloaded.
    filename (default='plot') -- Sets the name of the file your image
        will be saved to. The extension should not be included.
    image_height (default=600) -- Specifies the height of the image in `px`.
    image_width (default=800) -- Specifies the width of the image in `px`.

    Example:
    ```
    from plotly.offline import init_notebook_mode, iplot
    init_notebook_mode()
    iplot([{'x': [1, 2, 3], 'y': [5, 2, 7]}])
    # We can also download an image of the plot by setting the image to the
    format you want. e.g. `image='png'`
    iplot([{'x': [1, 2, 3], 'y': [5, 2, 7]}], image='png')
    ```
    """
    if not __PLOTLY_OFFLINE_INITIALIZED:
        raise PlotlyError('\n'.join([
            'Plotly Offline mode has not been initialized in this notebook. '
            'Run: ',
            '',
            'import plotly',
            'plotly.offline.init_notebook_mode() '
            '# run at the start of every ipython notebook',
        ]))
    if not tools._ipython_imported:
        raise ImportError('`iplot` can only run inside an IPython Notebook.')

    config = {}
    config['showLink'] = show_link
    config['linkText'] = link_text

    plot_html, plotdivid, width, height = _plot_html(
        figure_or_data, config, validate, '100%', 525, True
    )

    display(HTML(plot_html))

    if image:
        if image not in __IMAGE_FORMATS:
            raise ValueError('The image parameter must be one of the following'
                             ': {}'.format(__IMAGE_FORMATS)
                             )
        # if image is given, and is a valid format, we will download the image
        script = get_image_download_script('iplot').format(format=image,
                                                           width=image_width,
                                                           height=image_height,
                                                           filename=filename,
                                                           plot_id=plotdivid)
        # allow time for the plot to draw
        time.sleep(1)
        # inject code to download an image of the plot
        display(HTML(script))


def plot(figure_or_data,
         show_link=True, link_text='Export to plot.ly',
         validate=True, output_type='file',
         include_plotlyjs=True,
         filename='temp-plot.html', auto_open=True,
         image=None, image_filename='plot_image',
         image_width=800, image_height=600):
    """ Create a plotly graph locally as an HTML document or string.

    Example:
    ```
    from plotly.offline import plot
    import plotly.graph_objs as go

    plot([go.Scatter(x=[1, 2, 3], y=[3, 2, 6])], filename='my-graph.html')
    # We can also download an image of the plot by setting the image parameter
    # to the image format we want
    plot([go.Scatter(x=[1, 2, 3], y=[3, 2, 6])], filename='my-graph.html'
         image='jpeg')
    ```
    More examples below.

    figure_or_data -- a plotly.graph_objs.Figure or plotly.graph_objs.Data or
                      dict or list that describes a Plotly graph.
                      See https://plot.ly/python/ for examples of
                      graph descriptions.

    Keyword arguments:
    show_link (default=True) -- display a link in the bottom-right corner of
        of the chart that will export the chart to Plotly Cloud or
        Plotly Enterprise
    link_text (default='Export to plot.ly') -- the text of export link
    validate (default=True) -- validate that all of the keys in the figure
        are valid? omit if your version of plotly.js has become outdated
        with your version of graph_reference.json or if you need to include
        extra, unnecessary keys in your figure.
    output_type ('file' | 'div' - default 'file') -- if 'file', then
        the graph is saved as a standalone HTML file and `plot`
        returns None.
        If 'div', then `plot` returns a string that just contains the
        HTML <div> that contains the graph and the script to generate the
        graph.
        Use 'file' if you want to save and view a single graph at a time
        in a standalone HTML file.
        Use 'div' if you are embedding these graphs in an HTML file with
        other graphs or HTML markup, like a HTML report or an website.
    include_plotlyjs (default=True) -- If True, include the plotly.js
        source code in the output file or string.
        Set as False if your HTML file already contains a copy of the plotly.js
        library.
    filename (default='temp-plot.html') -- The local filename to save the
        outputted chart to. If the filename already exists, it will be
        overwritten. This argument only applies if `output_type` is 'file'.
    auto_open (default=True) -- If True, open the saved file in a
        web browser after saving.
        This argument only applies if `output_type` is 'file'.
    image (default=None |'png' |'jpeg' |'svg' |'webp') -- This parameter sets
        the format of the image to be downloaded, if we choose to download an
        image. This parameter has a default value of None indicating that no
        image should be downloaded.
    image_filename (default='plot_image') -- Sets the name of the file your image
        will be saved to. The extension should not be included.
    image_height (default=600) -- Specifies the height of the image in `px`.
    image_width (default=800) -- Specifies the width of the image in `px`.
    """
    if output_type not in ['div', 'file']:
        raise ValueError(
            "`output_type` argument must be 'div' or 'file'. "
            "You supplied `" + output_type + "``")
    if not filename.endswith('.html') and output_type == 'file':
        warnings.warn(
            "Your filename `" + filename + "` didn't end with .html. "
            "Adding .html to the end of your file.")
        filename += '.html'

    config = {}
    config['showLink'] = show_link
    config['linkText'] = link_text

    plot_html, plotdivid, width, height = _plot_html(
        figure_or_data, config, validate,
        '100%', '100%', global_requirejs=False)

    resize_script = ''
    if width == '100%' or height == '100%':
        resize_script = (
            ''
            '<script type="text/javascript">'
            'window.removeEventListener("resize");'
            'window.addEventListener("resize", function(){{'
            'Plotly.Plots.resize(document.getElementById("{id}"));}});'
            '</script>'
        ).format(id=plotdivid)

    if output_type == 'file':
        with open(filename, 'w') as f:
            if include_plotlyjs:
                plotly_js_script = ''.join([
                    '<script type="text/javascript">',
                    get_plotlyjs(),
                    '</script>',
                ])
            else:
                plotly_js_script = ''

            if image:
                if image not in __IMAGE_FORMATS:
                    raise ValueError('The image parameter must be one of the '
                                     'following: {}'.format(__IMAGE_FORMATS)
                                     )
                # if the check passes then download script is injected.
                # write the download script:
                script = get_image_download_script('plot')
                script = script.format(format=image,
                                       width=image_width,
                                       height=image_height,
                                       filename=image_filename,
                                       plot_id=plotdivid)
            else:
                script = ''

            f.write(''.join([
                '<html>',
                '<head><meta charset="utf-8" /></head>',
                '<body>',
                plotly_js_script,
                plot_html,
                resize_script,
                script,
                '</body>',
                '</html>']))

        url = 'file://' + os.path.abspath(filename)
        if auto_open:
            webbrowser.open(url)

        return url

    elif output_type == 'div':
        if include_plotlyjs:
            return ''.join([
                '<div>',
                '<script type="text/javascript">',
                get_plotlyjs(),
                '</script>',
                plot_html,
                '</div>'
            ])
        else:
            return plot_html


def plot_mpl(mpl_fig, resize=False, strip_style=False,
             verbose=False, show_link=True, link_text='Export to plot.ly',
             validate=True, output_type='file', include_plotlyjs=True,
             filename='temp-plot.html', auto_open=True,
             image=None, image_filename='plot_image',
             image_height=600, image_width=800):
    """
    Convert a matplotlib figure to a Plotly graph stored locally as HTML.

    For more information on converting matplotlib visualizations to plotly
    graphs, call help(plotly.tools.mpl_to_plotly)

    For more information on creating plotly charts locally as an HTML document
    or string, call help(plotly.offline.plot)

    mpl_fig -- a matplotlib figure object to convert to a plotly graph

    Keyword arguments:
    resize (default=False) -- allow plotly to choose the figure size.
    strip_style (default=False) -- allow plotly to choose style options.
    verbose (default=False) -- print message.
    show_link (default=True) -- display a link in the bottom-right corner of
        of the chart that will export the chart to Plotly Cloud or
        Plotly Enterprise
    link_text (default='Export to plot.ly') -- the text of export link
    validate (default=True) -- validate that all of the keys in the figure
        are valid? omit if your version of plotly.js has become outdated
        with your version of graph_reference.json or if you need to include
        extra, unnecessary keys in your figure.
    output_type ('file' | 'div' - default 'file') -- if 'file', then
        the graph is saved as a standalone HTML file and `plot`
        returns None.
        If 'div', then `plot` returns a string that just contains the
        HTML <div> that contains the graph and the script to generate the
        graph.
        Use 'file' if you want to save and view a single graph at a time
        in a standalone HTML file.
        Use 'div' if you are embedding these graphs in an HTML file with
        other graphs or HTML markup, like a HTML report or an website.
    include_plotlyjs (default=True) -- If True, include the plotly.js
        source code in the output file or string.
        Set as False if your HTML file already contains a copy of the plotly.js
        library.
    filename (default='temp-plot.html') -- The local filename to save the
        outputted chart to. If the filename already exists, it will be
        overwritten. This argument only applies if `output_type` is 'file'.
    auto_open (default=True) -- If True, open the saved file in a
        web browser after saving.
        This argument only applies if `output_type` is 'file'.
    image (default=None |'png' |'jpeg' |'svg' |'webp') -- This parameter sets
        the format of the image to be downloaded, if we choose to download an
        image. This parameter has a default value of None indicating that no
        image should be downloaded.
    image_filename (default='plot_image') -- Sets the name of the file your
        image will be saved to. The extension should not be included.
    image_height (default=600) -- Specifies the height of the image in `px`.
    image_width (default=800) -- Specifies the width of the image in `px`.

    Example:
    ```
    from plotly.offline import init_notebook_mode, plot_mpl
    import matplotlib.pyplot as plt

    init_notebook_mode()

    fig = plt.figure()
    x = [10, 15, 20, 25, 30]
    y = [100, 250, 200, 150, 300]
    plt.plot(x, y, "o")

    plot_mpl(fig)
    # If you want to to download an image of the figure as well
    plot_mpl(fig, image='png')
    ```
    """
    plotly_plot = tools.mpl_to_plotly(mpl_fig, resize, strip_style, verbose)
    return plot(plotly_plot, show_link, link_text, validate, output_type,
                include_plotlyjs, filename, auto_open,
                image=image, image_filename=image_filename,
                image_height=image_height, image_width=image_width)


def iplot_mpl(mpl_fig, resize=False, strip_style=False,
              verbose=False, show_link=True,
              link_text='Export to plot.ly', validate=True,
              image=None, image_filename='plot_image',
              image_height=600, image_width=800):
    """
    Convert a matplotlib figure to a plotly graph and plot inside an IPython
    notebook without connecting to an external server.

    To save the chart to Plotly Cloud or Plotly Enterprise, use
    `plotly.plotly.plot_mpl`.

    For more information on converting matplotlib visualizations to plotly
    graphs call `help(plotly.tools.mpl_to_plotly)`

    For more information on plotting plotly charts offline in an Ipython
    notebook call `help(plotly.offline.iplot)`

    mpl_fig -- a matplotlib.figure to convert to a plotly graph

    Keyword arguments:
    resize (default=False) -- allow plotly to choose the figure size.
    strip_style (default=False) -- allow plotly to choose style options.
    verbose (default=False) -- print message.
    show_link (default=True) -- display a link in the bottom-right corner of
                                of the chart that will export the chart to
                                Plotly Cloud or Plotly Enterprise
    link_text (default='Export to plot.ly') -- the text of export link
    validate (default=True) -- validate that all of the keys in the figure
                               are valid? omit if your version of plotly.js
                               has become outdated with your version of
                               graph_reference.json or if you need to include
                               extra, unnecessary keys in your figure.
    image (default=None |'png' |'jpeg' |'svg' |'webp') -- This parameter sets
        the format of the image to be downloaded, if we choose to download an
        image. This parameter has a default value of None indicating that no
        image should be downloaded.
    image_filename (default='plot_image') -- Sets the name of the file your
        image will be saved to. The extension should not be included.
    image_height (default=600) -- Specifies the height of the image in `px`.
    image_width (default=800) -- Specifies the width of the image in `px`.

    Example:
    ```
    from plotly.offline import init_notebook_mode, iplot_mpl
    import matplotlib.pyplot as plt

    fig = plt.figure()
    x = [10, 15, 20, 25, 30]
    y = [100, 250, 200, 150, 300]
    plt.plot(x, y, "o")

    init_notebook_mode()
    iplot_mpl(fig)
    # and if you want to download an image of the figure as well
    iplot_mpl(fig, image='jpeg')
    ```
    """
    plotly_plot = tools.mpl_to_plotly(mpl_fig, resize, strip_style, verbose)
    return iplot(plotly_plot, show_link, link_text, validate,
                 image=image, filename=image_filename,
                 image_height=image_height, image_width=image_width)


def enable_mpl_offline(resize=False, strip_style=False,
                       verbose=False, show_link=True,
                       link_text='Export to plot.ly', validate=True):
    """
    Convert mpl plots to locally hosted HTML documents.

    This function should be used with the inline matplotlib backend
    that ships with IPython that can be enabled with `%pylab inline`
    or `%matplotlib inline`. This works by adding an HTML formatter
    for Figure objects; the existing SVG/PNG formatters will remain
    enabled.

    (idea taken from `mpld3._display.enable_notebook`)

    Example:
    ```
    from plotly.offline import enable_mpl_offline
    import matplotlib.pyplot as plt

    enable_mpl_offline()

    fig = plt.figure()
    x = [10, 15, 20, 25, 30]
    y = [100, 250, 200, 150, 300]
    plt.plot(x, y, "o")
    fig
    ```
    """
    init_notebook_mode()

    ip = IPython.core.getipython.get_ipython()
    formatter = ip.display_formatter.formatters['text/html']
    formatter.for_type(matplotlib.figure.Figure,
                       lambda fig: iplot_mpl(fig, resize, strip_style, verbose,
                                             show_link, link_text, validate))<|MERGE_RESOLUTION|>--- conflicted
+++ resolved
@@ -218,11 +218,7 @@
         'topojsonURL'
     )
 
-<<<<<<< HEAD
-    config_clean = dict((k,config[k]) for k in configkeys if k in config)
-=======
     config_clean = dict((k, config[k]) for k in configkeys if k in config)
->>>>>>> 4fbe7799
 
     jconfig = json.dumps(config_clean)
 
