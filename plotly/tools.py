--- conflicted
+++ resolved
@@ -2187,11 +2187,7 @@
             kwargs.setdefault('name', 'Increasing')
             showlegend = False
 
-<<<<<<< HEAD
         kwargs.setdefault('line', dict(color=_DEFAULT_INCREASING_COLOR))
-=======
-        kwargs.setdefault('line', dict(color='#3D9970', width=1))
->>>>>>> 2b027132
         kwargs.setdefault('text', text_increase)
 
         ohlc_incr = dict(type='scatter',
@@ -2222,11 +2218,7 @@
          flat_decrease_y,
          text_decrease) = _OHLC(open, high, low, close, dates).get_decrease()
 
-<<<<<<< HEAD
         kwargs.setdefault('line', dict(color=_DEFAULT_DECREASING_COLOR))
-=======
-        kwargs.setdefault('line', dict(color='#FF4136', width=1))
->>>>>>> 2b027132
         kwargs.setdefault('text', text_decrease)
         kwargs.setdefault('showlegend', False)
         kwargs.setdefault('name', 'Decreasing')
@@ -2431,13 +2423,8 @@
             kwargs.setdefault('name', 'Increasing')
             showlegend = False
 
-<<<<<<< HEAD
         kwargs.setdefault('marker', dict(color=_DEFAULT_INCREASING_COLOR))
-        kwargs.setdefault('line', dict(color=_DEFAULT_INCREASING_COLOR, width=4))
-=======
-        kwargs.setdefault('marker', dict(color='#3D9970'))
-        kwargs.setdefault('line', dict(color='#3D9970'))
->>>>>>> 2b027132
+        kwargs.setdefault('line', dict(color=_DEFAULT_INCREASING_COLOR))
 
         hidden_bar_incr = dict(type='bar',
                                x=increase_x,
@@ -2491,13 +2478,8 @@
          stick_decrease_x) = (_Candlestick(open, high, low, close, dates,
                                            **kwargs).get_candle_decrease())
 
-<<<<<<< HEAD
         kwargs.setdefault('marker', dict(color=_DEFAULT_DECREASING_COLOR))
-        kwargs.setdefault('line', dict(color=_DEFAULT_DECREASING_COLOR, width=4))
-=======
-        kwargs.setdefault('marker', dict(color='#FF4136'))
-        kwargs.setdefault('line', dict(color='#FF4136'))
->>>>>>> 2b027132
+        kwargs.setdefault('line', dict(color=_DEFAULT_DECREASING_COLOR))
         kwargs.setdefault('name', 'Decreasing')
 
         hidden_bar_decr = dict(type='bar',
@@ -2558,7 +2540,6 @@
         from plotly.tools import FigureFactory as FF
         from datetime import datetime
 
-<<<<<<< HEAD
         import pandas.io.data as web
 
         df = web.DataReader("aapl", 'yahoo', datetime(2007, 10, 1), datetime(2009, 4, 1))
@@ -2588,75 +2569,12 @@
         ```
 
         Example 3: Customize the candlestick colors
-=======
-        # Add data
-        high_data = [34.20, 34.37, 33.62, 34.25, 35.18, 33.25, 35.37, 34.62]
-        low_data = [31.70, 30.75, 32.87, 31.62, 30.81, 32.75, 32.75, 32.87]
-        close_data = [34.10, 31.93, 33.37, 33.18, 31.18, 33.10, 32.93, 33.70]
-        open_data = [33.01, 33.31, 33.50, 32.06, 34.12, 33.05, 33.31, 33.50]
-
-        # Make candlestick
-        candle = FigureFactory.create_candlestick(open_data,
-                                                  high_data,
-                                                  low_data,
-                                                  close_data)
-
-        # Plot!
-        py.plot(candle, filename='candle', validate=False, overwrite=True)
-        ```
-
-        Example 2: Candlestick with date x-axis and title
-        ```
-        from datetime import datetime
-
-        # Add Data
-        high_data = [34.20, 34.37, 33.62, 34.25, 35.18,
-                     33.25, 35.37, 34.62, 34.25]
-        low_data = [31.70, 30.75, 32.87, 31.62, 30.81,
-                    32.75, 32.75, 32.87, 32.62]
-        close_data = [34.10, 31.93, 33.37, 33.18, 31.18,
-                      33.10, 32.93, 33.70, 33.18]
-        open_data = [33.01, 33.31, 33.50, 32.06, 34.12,
-                     33.05, 33.31, 33.50, 32.62]
-
-        # Add Dates
-        x = [datetime(year=2013, month=3, day=4),
-             datetime(year=2013, month=6, day=5),
-             datetime(year=2013, month=9, day=6),
-             datetime(year=2013, month=12, day=4),
-             datetime(year=2014, month=3, day=5),
-             datetime(year=2014, month=6, day=6),
-             datetime(year=2014, month=9, day=4),
-             datetime(year=2014, month=12, day=5),
-             datetime(year=2015, month=3, day=6),
-        ]
-
-        # Create Candlestick
-        candle = FigureFactory.create_candlestick(open_data,
-                                                  high_data,
-                                                  low_data,
-                                                  close_data,
-                                                  dates=x,
-                                                  direction='both'
-                                                  )
-
-        # Customize layout with .update()
-        fig = candle
-        fig['layout'].update(title = 'Candlestick Chart')
-
-        # Plot!
-        py.plot(fig, filename='candle', validate=False, overwrite=True)
-        ```
-
-        Example 3: Plot candlestick and change trace colors
->>>>>>> 2b027132
         ```
         import plotly.plotly as py
         from plotly.tools import FigureFactory as FF
         from plotly.graph_objs import Line, Marker
         from datetime import datetime
 
-<<<<<<< HEAD
         import pandas.io.data as web
 
         df = web.DataReader("aapl", 'yahoo', datetime(2008, 1, 1), datetime(2009, 4, 1))
@@ -2711,63 +2629,6 @@
         FigureFactory.validate_ohlc(open, high, low, close, direction,
                                     **kwargs)
         if dates is not None:
-=======
-        # Add Data
-        open_data = [33.01, 33.31, 33.50, 32.06, 34.12,
-                     33.05, 33.31, 33.50, 32.62]
-        high_data = [34.20, 34.37, 33.62, 34.25, 35.18,
-                     33.25, 35.37, 34.62, 34.25]
-        low_data = [31.70, 30.75, 32.87, 31.62, 30.81,
-                    32.75, 32.75, 32.87, 32.62]
-        close_data = [34.10, 31.93, 33.37, 33.18, 31.18,
-                      33.10, 32.93, 33.70, 33.18]
-
-        x = [datetime(year=2013, month=3, day=4),
-             datetime(year=2013, month=6, day=5),
-             datetime(year=2013, month=9, day=6),
-             datetime(year=2013, month=12, day=4),
-             datetime(year=2014, month=3, day=5),
-             datetime(year=2014, month=6, day=6),
-             datetime(year=2014, month=9, day=4),
-             datetime(year=2014, month=12, day=5),
-             datetime(year=2015, month=3, day=6)]
-
-        c_inc = FigureFactory.create_candlestick(open_data,
-                                                 high_data,
-                                                 low_data,
-                                                 close_data,
-                                                 dates=x,
-                                                 direction='increasing',
-                                                 line=Line(color='rgb(204,
-                                                                      229,
-                                                                      255)''),
-                                                 marker=Marker(color='rgb(204,
-                                                                          229,
-                                                                          255)')
-                                                )
-
-        c_dec = FigureFactory.create_candlestick(open_data,
-                                                 high_data,
-                                                 low_data,
-                                                 close_data,
-                                                 dates=x,
-                                                 direction='decreasing',
-                                                 line=Line(color='rgb(160,
-                                                                      160,
-                                                                      160)'),
-                                                 marker=Marker(color='rgb(160,
-                                                                          160,
-                                                                          160)'),
-                                                )
-        fig = c=_inc
-        fig['data'].extend(c_dec['data'])
-
-        py.plot(fig, filename='candle', validate=False, overwrite=True)
-        ```
-        """
-
-        if dates:
->>>>>>> 2b027132
             TraceFactory.validate_equal_length(open, high, low, close, dates)
         else:
             TraceFactory.validate_equal_length(open, high, low, close)
