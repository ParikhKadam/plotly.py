# -*- coding: utf-8 -*-

"""
tools
=====

Functions that USERS will possibly want access to.

"""
from __future__ import absolute_import

import os.path
import warnings

import six

import math


from plotly import utils
from plotly import exceptions
from plotly import session

from plotly.graph_objs import graph_objs
from plotly.graph_objs import Scatter, Marker


# Warning format
def warning_on_one_line(message, category, filename, lineno,
                        file=None, line=None):
    return '%s:%s: %s:\n\n%s\n\n' % (filename, lineno, category.__name__,
                                     message)
warnings.formatwarning = warning_on_one_line

try:
    from . import matplotlylib
    _matplotlylib_imported = True
except ImportError:
    _matplotlylib_imported = False

try:
    import IPython
    import IPython.core.display
    _ipython_imported = True
except ImportError:
    _ipython_imported = False

try:
    import numpy as np
    _numpy_imported = True
except ImportError:
    _numpy_imported = False

try:
    import scipy
    import scipy.stats
    _scipy_imported = True
except ImportError:
    _scipy_imported = False

PLOTLY_DIR = os.path.join(os.path.expanduser("~"), ".plotly")
CREDENTIALS_FILE = os.path.join(PLOTLY_DIR, ".credentials")
CONFIG_FILE = os.path.join(PLOTLY_DIR, ".config")
TEST_DIR = os.path.join(os.path.expanduser("~"), ".test")
TEST_FILE = os.path.join(PLOTLY_DIR, ".permission_test")

# this sets both the DEFAULTS and the TYPES for these items
_FILE_CONTENT = {CREDENTIALS_FILE: {'username': '',
                                    'api_key': '',
                                    'proxy_username': '',
                                    'proxy_password': '',
                                    'stream_ids': []},
                 CONFIG_FILE: {'plotly_domain': 'https://plot.ly',
                               'plotly_streaming_domain': 'stream.plot.ly',
                               'plotly_api_domain': 'https://api.plot.ly',
                               'plotly_ssl_verification': True,
                               'plotly_proxy_authorization': False,
                               'world_readable': True}}


try:
    os.mkdir(TEST_DIR)
    os.rmdir(TEST_DIR)
    if not os.path.exists(PLOTLY_DIR):
        os.mkdir(PLOTLY_DIR)
    f = open(TEST_FILE, 'w')
    f.write('testing\n')
    f.close()
    os.remove(TEST_FILE)
    _file_permissions = True
except:
    _file_permissions = False


def get_config_defaults():
    """
    Convenience function to check current settings against defaults.

    Example:

        if plotly_domain != get_config_defaults()['plotly_domain']:
            # do something

    """
    return dict(_FILE_CONTENT[CONFIG_FILE])  # performs a shallow copy


def check_file_permissions():
    return _file_permissions


def ensure_local_plotly_files():
    """Ensure that filesystem is setup/filled out in a valid way"""
    if _file_permissions:
        for fn in [CREDENTIALS_FILE, CONFIG_FILE]:
            utils.ensure_file_exists(fn)
            contents = utils.load_json_dict(fn)
            for key, val in list(_FILE_CONTENT[fn].items()):
                # TODO: removed type checking below, may want to revisit
                if key not in contents:
                    contents[key] = val
            contents_keys = list(contents.keys())
            for key in contents_keys:
                if key not in _FILE_CONTENT[fn]:
                    del contents[key]
            utils.save_json_dict(fn, contents)
    else:
        warnings.warn("Looks like you don't have 'read-write' permission to "
                      "your 'home' ('~') directory or to our '~/.plotly' "
                      "directory. That means plotly's python api can't setup "
                      "local configuration files. No problem though! You'll "
                      "just have to sign-in using 'plotly.plotly.sign_in()'. "
                      "For help with that: 'help(plotly.plotly.sign_in)'."
                      "\nQuestions? support@plot.ly")


### credentials tools ###

def set_credentials_file(username=None,
                         api_key=None,
                         stream_ids=None,
                         proxy_username=None,
                         proxy_password=None):
    """Set the keyword-value pairs in `~/.plotly_credentials`.

    :param (str) username: The username you'd use to sign in to Plotly
    :param (str) api_key: The api key associated with above username
    :param (list) stream_ids: Stream tokens for above credentials
    :param (str) proxy_username: The un associated with with your Proxy
    :param (str) proxy_password: The pw associated with your Proxy un

    """
    if not _file_permissions:
        raise exceptions.PlotlyError("You don't have proper file permissions "
                                     "to run this function.")
    ensure_local_plotly_files()  # make sure what's there is OK
    credentials = get_credentials_file()
    if isinstance(username, six.string_types):
        credentials['username'] = username
    if isinstance(api_key, six.string_types):
        credentials['api_key'] = api_key
    if isinstance(proxy_username, six.string_types):
        credentials['proxy_username'] = proxy_username
    if isinstance(proxy_password, six.string_types):
        credentials['proxy_password'] = proxy_password
    if isinstance(stream_ids, (list, tuple)):
        credentials['stream_ids'] = stream_ids
    utils.save_json_dict(CREDENTIALS_FILE, credentials)
    ensure_local_plotly_files()  # make sure what we just put there is OK


def get_credentials_file(*args):
    """Return specified args from `~/.plotly_credentials`. as dict.

    Returns all if no arguments are specified.

    Example:
        get_credentials_file('username')

    """
    if _file_permissions:
        ensure_local_plotly_files()  # make sure what's there is OK
        return utils.load_json_dict(CREDENTIALS_FILE, *args)
    else:
        return _FILE_CONTENT[CREDENTIALS_FILE]


def reset_credentials_file():
    ensure_local_plotly_files()  # make sure what's there is OK
    utils.save_json_dict(CREDENTIALS_FILE, {})
    ensure_local_plotly_files()  # put the defaults back


### config tools ###

def set_config_file(plotly_domain=None,
                    plotly_streaming_domain=None,
                    plotly_api_domain=None,
                    plotly_ssl_verification=None,
                    plotly_proxy_authorization=None,
                    world_readable=None):
    """Set the keyword-value pairs in `~/.plotly/.config`.

    :param (str) plotly_domain: ex - https://plot.ly
    :param (str) plotly_streaming_domain: ex - stream.plot.ly
    :param (str) plotly_api_domain: ex - https://api.plot.ly
    :param (bool) plotly_ssl_verification: True = verify, False = don't verify
    :param (bool) plotly_proxy_authorization: True = use plotly proxy auth creds
    :param (bool) world_readable: True = public, False = private

    """
    if not _file_permissions:
        raise exceptions.PlotlyError("You don't have proper file permissions "
                                     "to run this function.")
    ensure_local_plotly_files()  # make sure what's there is OK
    settings = get_config_file()
    if isinstance(plotly_domain, six.string_types):
        settings['plotly_domain'] = plotly_domain
    elif plotly_domain is not None:
        raise TypeError('Input should be a string')
    if isinstance(plotly_streaming_domain, six.string_types):
        settings['plotly_streaming_domain'] = plotly_streaming_domain
    elif plotly_streaming_domain is not None:
        raise TypeError('Input should be a string')
    if isinstance(plotly_api_domain, six.string_types):
        settings['plotly_api_domain'] = plotly_api_domain
    elif plotly_api_domain is not None:
        raise TypeError('Input should be a string')
    if isinstance(plotly_ssl_verification, (six.string_types, bool)):
        settings['plotly_ssl_verification'] = plotly_ssl_verification
    elif plotly_ssl_verification is not None:
        raise TypeError('Input should be a boolean')
    if isinstance(plotly_proxy_authorization, (six.string_types, bool)):
        settings['plotly_proxy_authorization'] = plotly_proxy_authorization
    elif plotly_proxy_authorization is not None:
        raise TypeError('Input should be a boolean')
    if isinstance(world_readable, bool):
        settings['world_readable'] = world_readable
        kwargs = {'world_readable': world_readable}
        session.update_session_plot_options(**kwargs)
    elif world_readable is not None:
        raise TypeError('Input should be a boolean')
    utils.save_json_dict(CONFIG_FILE, settings)
    ensure_local_plotly_files()  # make sure what we just put there is OK


def get_config_file(*args):
    """Return specified args from `~/.plotly/.config`. as tuple.

    Returns all if no arguments are specified.

    Example:
        get_config_file('plotly_domain')

    """
    if _file_permissions:
        ensure_local_plotly_files()  # make sure what's there is OK
        return utils.load_json_dict(CONFIG_FILE, *args)
    else:
        return _FILE_CONTENT[CONFIG_FILE]


def reset_config_file():
    ensure_local_plotly_files()  # make sure what's there is OK
    f = open(CONFIG_FILE, 'w')
    f.close()
    ensure_local_plotly_files()  # put the defaults back


### embed tools ###

def get_embed(file_owner_or_url, file_id=None, width="100%", height=525):
    """Returns HTML code to embed figure on a webpage as an <iframe>

    Plotly uniquely identifies figures with a 'file_owner'/'file_id' pair.
    Since each file is given a corresponding unique url, you may also simply
    pass a valid plotly url as the first argument.

    Note, if you're using a file_owner string as the first argument, you MUST
    specify a `file_id` keyword argument. Else, if you're using a url string
    as the first argument, you MUST NOT specify a `file_id` keyword argument,
    or file_id must be set to Python's None value.

    Positional arguments:
    file_owner_or_url (string) -- a valid plotly username OR a valid plotly url

    Keyword arguments:
    file_id (default=None) -- an int or string that can be converted to int
                              if you're using a url, don't fill this in!
    width (default="100%") -- an int or string corresp. to width of the figure
    height (default="525") -- same as width but corresp. to the height of the
                              figure

    """
    plotly_rest_url = (session.get_session_config().get('plotly_domain') or
                       get_config_file()['plotly_domain'])
    if file_id is None:  # assume we're using a url
        url = file_owner_or_url
        if url[:len(plotly_rest_url)] != plotly_rest_url:
            raise exceptions.PlotlyError(
                "Because you didn't supply a 'file_id' in the call, "
                "we're assuming you're trying to snag a figure from a url. "
                "You supplied the url, '{0}', we expected it to start with "
                "'{1}'."
                "\nRun help on this function for more information."
                "".format(url, plotly_rest_url))
        urlsplit = six.moves.urllib.parse.urlparse(url)
        file_owner = urlsplit.path.split('/')[1].split('~')[1]
        file_id = urlsplit.path.split('/')[2]

        # to check for share_key we check urlsplit.query
        query_dict = six.moves.urllib.parse.parse_qs(urlsplit.query)
        if query_dict:
            share_key = query_dict['share_key'][-1]
        else:
            share_key = ''
    else:
        file_owner = file_owner_or_url
        share_key = ''
    try:
        test_if_int = int(file_id)
    except ValueError:
        raise exceptions.PlotlyError(
            "The 'file_id' argument was not able to be converted into an "
            "integer number. Make sure that the positional 'file_id' argument "
            "is a number that can be converted into an integer or a string "
            "that can be converted into an integer."
        )
    if int(file_id) < 0:
        raise exceptions.PlotlyError(
            "The 'file_id' argument must be a non-negative number."
        )
    if share_key is '':
        s = ("<iframe id=\"igraph\" scrolling=\"no\" style=\"border:none;\""
             "seamless=\"seamless\" "
             "src=\"{plotly_rest_url}/"
             "~{file_owner}/{file_id}.embed\" "
             "height=\"{iframe_height}\" width=\"{iframe_width}\">"
             "</iframe>").format(
            plotly_rest_url=plotly_rest_url,
            file_owner=file_owner, file_id=file_id,
            iframe_height=height, iframe_width=width)
    else:
        s = ("<iframe id=\"igraph\" scrolling=\"no\" style=\"border:none;\""
             "seamless=\"seamless\" "
             "src=\"{plotly_rest_url}/"
             "~{file_owner}/{file_id}.embed?share_key={share_key}\" "
             "height=\"{iframe_height}\" width=\"{iframe_width}\">"
             "</iframe>").format(
            plotly_rest_url=plotly_rest_url,
            file_owner=file_owner, file_id=file_id, share_key=share_key,
            iframe_height=height, iframe_width=width)

    return s


def embed(file_owner_or_url, file_id=None, width="100%", height=525):
    """Embeds existing Plotly figure in IPython Notebook

    Plotly uniquely identifies figures with a 'file_owner'/'file_id' pair.
    Since each file is given a corresponding unique url, you may also simply
    pass a valid plotly url as the first argument.

    Note, if you're using a file_owner string as the first argument, you MUST
    specify a `file_id` keyword argument. Else, if you're using a url string
    as the first argument, you MUST NOT specify a `file_id` keyword argument,
    or file_id must be set to Python's None value.

    Positional arguments:
    file_owner_or_url (string) -- a valid plotly username OR a valid plotly url

    Keyword arguments:
    file_id (default=None) -- an int or string that can be converted to int
                              if you're using a url, don't fill this in!
    width (default="100%") -- an int or string corresp. to width of the figure
    height (default="525") -- same as width but corresp. to the height of the
                              figure

    """
    try:
        s = get_embed(file_owner_or_url, file_id=file_id, width=width,
                      height=height)

        # see if we are in the SageMath Cloud
        from sage_salvus import html
        return html(s, hide=False)
    except:
        pass
    if _ipython_imported:
        if file_id:
            plotly_domain = (
                session.get_session_config().get('plotly_domain') or
                get_config_file()['plotly_domain']
            )
            url = "{plotly_domain}/~{un}/{fid}".format(
                plotly_domain=plotly_domain,
                un=file_owner_or_url,
                fid=file_id)
        else:
            url = file_owner_or_url
        return PlotlyDisplay(url, width, height)
    else:
        if (get_config_defaults()['plotly_domain']
                != session.get_session_config()['plotly_domain']):
            feedback_email = 'feedback@plot.ly'
        else:

            # different domain likely means enterprise
            feedback_email = 'support@plot.ly'

        warnings.warn(
            "Looks like you're not using IPython or Sage to embed this "
            "plot. If you just want the *embed code*,\ntry using "
            "`get_embed()` instead."
            '\nQuestions? {}'.format(feedback_email))


### mpl-related tools ###
@utils.template_doc(**get_config_file())
def mpl_to_plotly(fig, resize=False, strip_style=False, verbose=False):
    """Convert a matplotlib figure to plotly dictionary and send.

    All available information about matplotlib visualizations are stored
    within a matplotlib.figure.Figure object. You can create a plot in python
    using matplotlib, store the figure object, and then pass this object to
    the fig_to_plotly function. In the background, mplexporter is used to
    crawl through the mpl figure object for appropriate information. This
    information is then systematically sent to the PlotlyRenderer which
    creates the JSON structure used to make plotly visualizations. Finally,
    these dictionaries are sent to plotly and your browser should open up a
    new tab for viewing! Optionally, if you're working in IPython, you can
    set notebook=True and the PlotlyRenderer will call plotly.iplot instead
    of plotly.plot to have the graph appear directly in the IPython notebook.

    Note, this function gives the user access to a simple, one-line way to
    render an mpl figure in plotly. If you need to trouble shoot, you can do
    this step manually by NOT running this fuction and entereing the following:

    ===========================================================================
    from mplexporter import Exporter
    from mplexporter.renderers import PlotlyRenderer

    # create an mpl figure and store it under a varialble 'fig'

    renderer = PlotlyRenderer()
    exporter = Exporter(renderer)
    exporter.run(fig)
    ===========================================================================

    You can then inspect the JSON structures by accessing these:

    renderer.layout -- a plotly layout dictionary
    renderer.data -- a list of plotly data dictionaries

    Positional arguments:
    fig -- a matplotlib figure object
    username -- a valid plotly username **
    api_key -- a valid api_key for the above username **
    notebook -- an option for use with an IPython notebook

    ** Don't have a username/api_key? Try looking here:
    {plotly_domain}/plot

    ** Forgot your api_key? Try signing in and looking here:
    {plotly_domain}/python/getting-started

    """
    if _matplotlylib_imported:
        renderer = matplotlylib.PlotlyRenderer()
        matplotlylib.Exporter(renderer).run(fig)
        if resize:
            renderer.resize()
        if strip_style:
            renderer.strip_style()
        if verbose:
            print(renderer.msg)
        return renderer.plotly_fig
    else:
        warnings.warn(
            "To use Plotly's matplotlylib functionality, you'll need to have "
            "matplotlib successfully installed with all of its dependencies. "
            "You're getting this error because matplotlib or one of its "
            "dependencies doesn't seem to be installed correctly.")


### graph_objs related tools ###

def get_subplots(rows=1, columns=1, print_grid=False, **kwargs):
    """Return a dictionary instance with the subplots set in 'layout'.

    Example 1:
    # stack two subplots vertically
    fig = tools.get_subplots(rows=2)
    fig['data'] += [Scatter(x=[1,2,3], y=[2,1,2], xaxis='x1', yaxis='y1')]
    fig['data'] += [Scatter(x=[1,2,3], y=[2,1,2], xaxis='x2', yaxis='y2')]

    Example 2:
    # print out string showing the subplot grid you've put in the layout
    fig = tools.get_subplots(rows=3, columns=2, print_grid=True)

    Keywords arguments with constant defaults:

    rows (kwarg, int greater than 0, default=1):
        Number of rows, evenly spaced vertically on the figure.

    columns (kwarg, int greater than 0, default=1):
        Number of columns, evenly spaced horizontally on the figure.

    horizontal_spacing (kwarg, float in [0,1], default=0.1):
        Space between subplot columns. Applied to all columns.

    vertical_spacing (kwarg, float in [0,1], default=0.05):
        Space between subplot rows. Applied to all rows.

    print_grid (kwarg, True | False, default=False):
        If True, prints a tab-delimited string representation
        of your plot grid.

    Keyword arguments with variable defaults:

    horizontal_spacing (kwarg, float in [0,1], default=0.2 / columns):
        Space between subplot columns.

    vertical_spacing (kwarg, float in [0,1], default=0.3 / rows):
        Space between subplot rows.

    """

    warnings.warn(
        "tools.get_subplots is depreciated. "
        "Please use tools.make_subplots instead."
    )

    # Throw exception for non-integer rows and columns
    if not isinstance(rows, int) or rows <= 0:
        raise Exception("Keyword argument 'rows' "
                        "must be an int greater than 0")
    if not isinstance(columns, int) or columns <= 0:
        raise Exception("Keyword argument 'columns' "
                        "must be an int greater than 0")

    # Throw exception if non-valid kwarg is sent
    VALID_KWARGS = ['horizontal_spacing', 'vertical_spacing']
    for key in kwargs.keys():
        if key not in VALID_KWARGS:
            raise Exception("Invalid keyword argument: '{0}'".format(key))

    # Set 'horizontal_spacing' / 'vertical_spacing' w.r.t. rows / columns
    try:
        horizontal_spacing = float(kwargs['horizontal_spacing'])
    except KeyError:
        horizontal_spacing = 0.2 / columns
    try:
        vertical_spacing = float(kwargs['vertical_spacing'])
    except KeyError:
        vertical_spacing = 0.3 / rows

    fig = dict(layout=graph_objs.Layout())  # will return this at the end
    plot_width = (1 - horizontal_spacing * (columns - 1)) / columns
    plot_height = (1 - vertical_spacing * (rows - 1)) / rows
    plot_num = 0
    for rrr in range(rows):
        for ccc in range(columns):
            xaxis_name = 'xaxis{0}'.format(plot_num + 1)
            x_anchor = 'y{0}'.format(plot_num + 1)
            x_start = (plot_width + horizontal_spacing) * ccc
            x_end = x_start + plot_width

            yaxis_name = 'yaxis{0}'.format(plot_num + 1)
            y_anchor = 'x{0}'.format(plot_num + 1)
            y_start = (plot_height + vertical_spacing) * rrr
            y_end = y_start + plot_height

            xaxis = graph_objs.XAxis(domain=[x_start, x_end], anchor=x_anchor)
            fig['layout'][xaxis_name] = xaxis
            yaxis = graph_objs.YAxis(domain=[y_start, y_end], anchor=y_anchor)
            fig['layout'][yaxis_name] = yaxis
            plot_num += 1

    if print_grid:
        print("This is the format of your plot grid!")
        grid_string = ""
        plot = 1
        for rrr in range(rows):
            grid_line = ""
            for ccc in range(columns):
                grid_line += "[{0}]\t".format(plot)
                plot += 1
            grid_string = grid_line + '\n' + grid_string
        print(grid_string)

    return graph_objs.Figure(fig)  # forces us to validate what we just did...


def make_subplots(rows=1, cols=1,
                  shared_xaxes=False, shared_yaxes=False,
                  start_cell='top-left', print_grid=True,
                  **kwargs):
    """Return an instance of plotly.graph_objs.Figure
    with the subplots domain set in 'layout'.

    Example 1:
    # stack two subplots vertically
    fig = tools.make_subplots(rows=2)

    This is the format of your plot grid:
    [ (1,1) x1,y1 ]
    [ (2,1) x2,y2 ]

    fig['data'] += [Scatter(x=[1,2,3], y=[2,1,2])]
    fig['data'] += [Scatter(x=[1,2,3], y=[2,1,2], xaxis='x2', yaxis='y2')]

    # or see Figure.append_trace

    Example 2:
    # subplots with shared x axes
    fig = tools.make_subplots(rows=2, shared_xaxes=True)

    This is the format of your plot grid:
    [ (1,1) x1,y1 ]
    [ (2,1) x1,y2 ]


    fig['data'] += [Scatter(x=[1,2,3], y=[2,1,2])]
    fig['data'] += [Scatter(x=[1,2,3], y=[2,1,2], yaxis='y2')]

    Example 3:
    # irregular subplot layout (more examples below under 'specs')
    fig = tools.make_subplots(rows=2, cols=2,
                              specs=[[{}, {}],
                                     [{'colspan': 2}, None]])

    This is the format of your plot grid!
    [ (1,1) x1,y1 ]  [ (1,2) x2,y2 ]
    [ (2,1) x3,y3           -      ]

    fig['data'] += [Scatter(x=[1,2,3], y=[2,1,2])]
    fig['data'] += [Scatter(x=[1,2,3], y=[2,1,2], xaxis='x2', yaxis='y2')]
    fig['data'] += [Scatter(x=[1,2,3], y=[2,1,2], xaxis='x3', yaxis='y3')]

    Example 4:
    # insets
    fig = tools.make_subplots(insets=[{'cell': (1,1), 'l': 0.7, 'b': 0.3}])

    This is the format of your plot grid!
    [ (1,1) x1,y1 ]

    With insets:
    [ x2,y2 ] over [ (1,1) x1,y1 ]

    fig['data'] += [Scatter(x=[1,2,3], y=[2,1,2])]
    fig['data'] += [Scatter(x=[1,2,3], y=[2,1,2], xaxis='x2', yaxis='y2')]

    Example 5:
    # include subplot titles
    fig = tools.make_subplots(rows=2, subplot_titles=('Plot 1','Plot 2'))

    This is the format of your plot grid:
    [ (1,1) x1,y1 ]
    [ (2,1) x2,y2 ]

    fig['data'] += [Scatter(x=[1,2,3], y=[2,1,2])]
    fig['data'] += [Scatter(x=[1,2,3], y=[2,1,2], xaxis='x2', yaxis='y2')]

    Example 6:
    # Include subplot title on one plot (but not all)
    fig = tools.make_subplots(insets=[{'cell': (1,1), 'l': 0.7, 'b': 0.3}],
                              subplot_titles=('','Inset'))

    This is the format of your plot grid!
    [ (1,1) x1,y1 ]

    With insets:
    [ x2,y2 ] over [ (1,1) x1,y1 ]

    fig['data'] += [Scatter(x=[1,2,3], y=[2,1,2])]
    fig['data'] += [Scatter(x=[1,2,3], y=[2,1,2], xaxis='x2', yaxis='y2')]

    Keywords arguments with constant defaults:

    rows (kwarg, int greater than 0, default=1):
        Number of rows in the subplot grid.

    cols (kwarg, int greater than 0, default=1):
        Number of columns in the subplot grid.

    shared_xaxes (kwarg, boolean or list, default=False)
        Assign shared x axes.
        If True, subplots in the same grid column have one common
        shared x-axis at the bottom of the gird.

        To assign shared x axes per subplot grid cell (see 'specs'),
        send list (or list of lists, one list per shared x axis)
        of cell index tuples.

    shared_yaxes (kwarg, boolean or list, default=False)
        Assign shared y axes.
        If True, subplots in the same grid row have one common
        shared y-axis on the left-hand side of the gird.

        To assign shared y axes per subplot grid cell (see 'specs'),
        send list (or list of lists, one list per shared y axis)
        of cell index tuples.

    start_cell (kwarg, 'bottom-left' or 'top-left', default='top-left')
        Choose the starting cell in the subplot grid used to set the
        domains of the subplots.

    print_grid (kwarg, boolean, default=True):
        If True, prints a tab-delimited string representation of
        your plot grid.

    Keyword arguments with variable defaults:

    horizontal_spacing (kwarg, float in [0,1], default=0.2 / cols):
        Space between subplot columns.
        Applies to all columns (use 'specs' subplot-dependents spacing)

    vertical_spacing (kwarg, float in [0,1], default=0.3 / rows):
        Space between subplot rows.
        Applies to all rows (use 'specs' subplot-dependents spacing)

    subplot_titles (kwarg, list of strings, default=empty list):
        Title of each subplot.
        "" can be included in the list if no subplot title is desired in
        that space so that the titles are properly indexed.

    specs (kwarg, list of lists of dictionaries):
        Subplot specifications.

        ex1: specs=[[{}, {}], [{'colspan': 2}, None]]

        ex2: specs=[[{'rowspan': 2}, {}], [None, {}]]

        - Indices of the outer list correspond to subplot grid rows
          starting from the bottom. The number of rows in 'specs'
          must be equal to 'rows'.

        - Indices of the inner lists correspond to subplot grid columns
          starting from the left. The number of columns in 'specs'
          must be equal to 'cols'.

        - Each item in the 'specs' list corresponds to one subplot
          in a subplot grid. (N.B. The subplot grid has exactly 'rows'
          times 'cols' cells.)

        - Use None for blank a subplot cell (or to move pass a col/row span).

        - Note that specs[0][0] has the specs of the 'start_cell' subplot.

        - Each item in 'specs' is a dictionary.
            The available keys are:

            * is_3d (boolean, default=False): flag for 3d scenes
            * colspan (int, default=1): number of subplot columns
                for this subplot to span.
            * rowspan (int, default=1): number of subplot rows
                for this subplot to span.
            * l (float, default=0.0): padding left of cell
            * r (float, default=0.0): padding right of cell
            * t (float, default=0.0): padding right of cell
            * b (float, default=0.0): padding bottom of cell

        - Use 'horizontal_spacing' and 'vertical_spacing' to adjust
          the spacing in between the subplots.

    insets (kwarg, list of dictionaries):
        Inset specifications.

        - Each item in 'insets' is a dictionary.
            The available keys are:

            * cell (tuple, default=(1,1)): (row, col) index of the
                subplot cell to overlay inset axes onto.
            * is_3d (boolean, default=False): flag for 3d scenes
            * l (float, default=0.0): padding left of inset
                  in fraction of cell width
            * w (float or 'to_end', default='to_end') inset width
                  in fraction of cell width ('to_end': to cell right edge)
            * b (float, default=0.0): padding bottom of inset
                  in fraction of cell height
            * h (float or 'to_end', default='to_end') inset height
                  in fraction of cell height ('to_end': to cell top edge)
    """

    # Throw exception for non-integer rows and cols
    if not isinstance(rows, int) or rows <= 0:
        raise Exception("Keyword argument 'rows' "
                        "must be an int greater than 0")
    if not isinstance(cols, int) or cols <= 0:
        raise Exception("Keyword argument 'cols' "
                        "must be an int greater than 0")

    # Dictionary of things start_cell
    START_CELL_all = {
        'bottom-left': {
            # 'natural' setup where x & y domains increase monotonically
            'col_dir': 1,
            'row_dir': 1
        },
        'top-left': {
            # 'default' setup visually matching the 'specs' list of lists
            'col_dir': 1,
            'row_dir': -1
        }
        # TODO maybe add 'bottom-right' and 'top-right'
    }

    # Throw exception for invalid 'start_cell' values
    try:
        START_CELL = START_CELL_all[start_cell]
    except KeyError:
        raise Exception("Invalid 'start_cell' value")

    # Throw exception if non-valid kwarg is sent
    VALID_KWARGS = ['horizontal_spacing', 'vertical_spacing',
                    'specs', 'insets', 'subplot_titles']
    for key in kwargs.keys():
        if key not in VALID_KWARGS:
            raise Exception("Invalid keyword argument: '{0}'".format(key))

    # Set 'subplot_titles'
    subplot_titles = kwargs.get('subplot_titles', [""] * rows * cols)

    # Set 'horizontal_spacing' / 'vertical_spacing' w.r.t. rows / cols
    try:
        horizontal_spacing = float(kwargs['horizontal_spacing'])
    except KeyError:
        horizontal_spacing = 0.2 / cols
    try:
        vertical_spacing = float(kwargs['vertical_spacing'])
    except KeyError:
        if 'subplot_titles' in kwargs:
            vertical_spacing = 0.5 / rows
        else:
            vertical_spacing = 0.3 / rows

    # Sanitize 'specs' (must be a list of lists)
    exception_msg = "Keyword argument 'specs' must be a list of lists"
    try:
        specs = kwargs['specs']
        if not isinstance(specs, list):
            raise Exception(exception_msg)
        else:
            for spec_row in specs:
                if not isinstance(spec_row, list):
                    raise Exception(exception_msg)
    except KeyError:
        specs = [[{}
                 for c in range(cols)]
                 for r in range(rows)]     # default 'specs'

    # Throw exception if specs is over or under specified
    if len(specs) != rows:
        raise Exception("The number of rows in 'specs' "
                        "must be equal to 'rows'")
    for r, spec_row in enumerate(specs):
        if len(spec_row) != cols:
            raise Exception("The number of columns in 'specs' "
                            "must be equal to 'cols'")

    # Sanitize 'insets'
    try:
        insets = kwargs['insets']
        if not isinstance(insets, list):
            raise Exception("Keyword argument 'insets' must be a list")
    except KeyError:
        insets = False

    # Throw exception if non-valid key / fill in defaults
    def _check_keys_and_fill(name, arg, defaults):
        def _checks(item, defaults):
            if item is None:
                return
            if not isinstance(item, dict):
                raise Exception("Items in keyword argument '{name}' must be "
                                "dictionaries or None".format(name=name))
            for k in item.keys():
                if k not in defaults.keys():
                    raise Exception("Invalid key '{k}' in keyword "
                                    "argument '{name}'".format(k=k, name=name))
            for k in defaults.keys():
                if k not in item.keys():
                    item[k] = defaults[k]
        for arg_i in arg:
            if isinstance(arg_i, list):
                for arg_ii in arg_i:
                    _checks(arg_ii, defaults)
            elif isinstance(arg_i, dict):
                _checks(arg_i, defaults)

    # Default spec key-values
    SPEC_defaults = dict(
        is_3d=False,
        colspan=1,
        rowspan=1,
        l=0.0,
        r=0.0,
        b=0.0,
        t=0.0
        # TODO add support for 'w' and 'h'
    )
    _check_keys_and_fill('specs', specs, SPEC_defaults)

    # Default inset key-values
    if insets:
        INSET_defaults = dict(
            cell=(1, 1),
            is_3d=False,
            l=0.0,
            w='to_end',
            b=0.0,
            h='to_end'
        )
        _check_keys_and_fill('insets', insets, INSET_defaults)

    # Set width & height of each subplot cell (excluding padding)
    width = (1. - horizontal_spacing * (cols - 1)) / cols
    height = (1. - vertical_spacing * (rows - 1)) / rows

    # Built row/col sequence using 'row_dir' and 'col_dir'
    COL_DIR = START_CELL['col_dir']
    ROW_DIR = START_CELL['row_dir']
    col_seq = range(cols)[::COL_DIR]
    row_seq = range(rows)[::ROW_DIR]

    # [grid] Build subplot grid (coord tuple of cell)
    grid = [[((width + horizontal_spacing) * c,
              (height + vertical_spacing) * r)
            for c in col_seq]
            for r in row_seq]

    # [grid_ref] Initialize the grid and insets' axis-reference lists
    grid_ref = [[None for c in range(cols)] for r in range(rows)]
    insets_ref = [None for inset in range(len(insets))] if insets else None

    layout = graph_objs.Layout()  # init layout object

    # Function handling logic around 2d axis labels
    # Returns 'x{}' | 'y{}'
    def _get_label(x_or_y, r, c, cnt, shared_axes):
        # Default label (given strictly by cnt)
        label = "{x_or_y}{cnt}".format(x_or_y=x_or_y, cnt=cnt)

        if isinstance(shared_axes, bool):
            if shared_axes:
                if x_or_y == 'x':
                    label = "{x_or_y}{c}".format(x_or_y=x_or_y, c=c + 1)
                if x_or_y == 'y':
                    label = "{x_or_y}{r}".format(x_or_y=x_or_y, r=r + 1)

        if isinstance(shared_axes, list):
            if isinstance(shared_axes[0], tuple):
                shared_axes = [shared_axes]  # TODO put this elsewhere
            for shared_axis in shared_axes:
                if (r + 1, c + 1) in shared_axis:
                    label = {
                        'x': "x{0}".format(shared_axis[0][1]),
                        'y': "y{0}".format(shared_axis[0][0])
                    }[x_or_y]

        return label

    # Row in grid of anchor row if shared_xaxes=True
    ANCHOR_ROW = 0 if ROW_DIR > 0 else rows - 1

    # Function handling logic around 2d axis anchors
    # Return 'x{}' | 'y{}' | 'free' | False
    def _get_anchors(r, c, x_cnt, y_cnt, shared_xaxes, shared_yaxes):
        # Default anchors (give strictly by cnt)
        x_anchor = "y{y_cnt}".format(y_cnt=y_cnt)
        y_anchor = "x{x_cnt}".format(x_cnt=x_cnt)

        if isinstance(shared_xaxes, bool):
            if shared_xaxes:
                if r != ANCHOR_ROW:
                    x_anchor = False
                    y_anchor = 'free'
                    if shared_yaxes and c != 0:  # TODO covers all cases?
                        y_anchor = False
                    return x_anchor, y_anchor

        elif isinstance(shared_xaxes, list):
            if isinstance(shared_xaxes[0], tuple):
                shared_xaxes = [shared_xaxes]  # TODO put this elsewhere
            for shared_xaxis in shared_xaxes:
                if (r + 1, c + 1) in shared_xaxis[1:]:
                    x_anchor = False
                    y_anchor = 'free'  # TODO covers all cases?

        if isinstance(shared_yaxes, bool):
            if shared_yaxes:
                if c != 0:
                    y_anchor = False
                    x_anchor = 'free'
                    if shared_xaxes and r != ANCHOR_ROW:  # TODO all cases?
                        x_anchor = False
                    return x_anchor, y_anchor

        elif isinstance(shared_yaxes, list):
            if isinstance(shared_yaxes[0], tuple):
                shared_yaxes = [shared_yaxes]  # TODO put this elsewhere
            for shared_yaxis in shared_yaxes:
                if (r + 1, c + 1) in shared_yaxis[1:]:
                    y_anchor = False
                    x_anchor = 'free'  # TODO covers all cases?

        return x_anchor, y_anchor

    list_of_domains = []  # added for subplot titles

    # Function pasting x/y domains in layout object (2d case)
    def _add_domain(layout, x_or_y, label, domain, anchor, position):
        name = label[0] + 'axis' + label[1:]
        graph_obj = '{X_or_Y}Axis'.format(X_or_Y=x_or_y.upper())
        axis = getattr(graph_objs, graph_obj)(domain=domain)
        if anchor:
            axis['anchor'] = anchor
        if isinstance(position, float):
            axis['position'] = position
        layout[name] = axis
        list_of_domains.append(domain)  # added for subplot titles

    # Function pasting x/y domains in layout object (3d case)
    def _add_domain_is_3d(layout, s_label, x_domain, y_domain):
        scene = graph_objs.Scene(domain={'x': x_domain, 'y': y_domain})
        layout[s_label] = scene

    x_cnt = y_cnt = s_cnt = 1  # subplot axis/scene counters

    # Loop through specs -- (r, c) <-> (row, col)
    for r, spec_row in enumerate(specs):
        for c, spec in enumerate(spec_row):

            if spec is None:  # skip over None cells
                continue

            c_spanned = c + spec['colspan'] - 1  # get spanned c
            r_spanned = r + spec['rowspan'] - 1  # get spanned r

            # Throw exception if 'colspan' | 'rowspan' is too large for grid
            if c_spanned >= cols:
                raise Exception("Some 'colspan' value is too large for "
                                "this subplot grid.")
            if r_spanned >= rows:
                raise Exception("Some 'rowspan' value is too large for "
                                "this subplot grid.")

            # Get x domain using grid and colspan
            x_s = grid[r][c][0] + spec['l']
            x_e = grid[r][c_spanned][0] + width - spec['r']
            x_domain = [x_s, x_e]

            # Get y domain (dep. on row_dir) using grid & r_spanned
            if ROW_DIR > 0:
                y_s = grid[r][c][1] + spec['b']
                y_e = grid[r_spanned][c][1] + height - spec['t']
            else:
                y_s = grid[r_spanned][c][1] + spec['b']
                y_e = grid[r][c][1] + height - spec['t']
            y_domain = [y_s, y_e]

            if spec['is_3d']:

                # Add scene to layout
                s_label = 'scene{0}'.format(s_cnt)
                _add_domain_is_3d(layout, s_label, x_domain, y_domain)
                grid_ref[r][c] = (s_label, )
                s_cnt += 1

            else:

                # Get axis label and anchor
                x_label = _get_label('x', r, c, x_cnt, shared_xaxes)
                y_label = _get_label('y', r, c, y_cnt, shared_yaxes)
                x_anchor, y_anchor = _get_anchors(r, c,
                                                  x_cnt, y_cnt,
                                                  shared_xaxes,
                                                  shared_yaxes)

                # Add a xaxis to layout (N.B anchor == False -> no axis)
                if x_anchor:
                    if x_anchor == 'free':
                        x_position = y_domain[0]
                    else:
                        x_position = False
                    _add_domain(layout, 'x', x_label, x_domain,
                                x_anchor, x_position)
                    x_cnt += 1

                # Add a yaxis to layout (N.B anchor == False -> no axis)
                if y_anchor:
                    if y_anchor == 'free':
                        y_position = x_domain[0]
                    else:
                        y_position = False
                    _add_domain(layout, 'y', y_label, y_domain,
                                y_anchor, y_position)
                    y_cnt += 1

                grid_ref[r][c] = (x_label, y_label)  # fill in ref

    # Loop through insets
    if insets:
        for i_inset, inset in enumerate(insets):

            r = inset['cell'][0] - 1
            c = inset['cell'][1] - 1

            # Throw exception if r | c is out of range
            if not (0 <= r < rows):
                raise Exception("Some 'cell' row value is out of range. "
                                "Note: the starting cell is (1, 1)")
            if not (0 <= c < cols):
                raise Exception("Some 'cell' col value is out of range. "
                                "Note: the starting cell is (1, 1)")

            # Get inset x domain using grid
            x_s = grid[r][c][0] + inset['l'] * width
            if inset['w'] == 'to_end':
                x_e = grid[r][c][0] + width
            else:
                x_e = x_s + inset['w'] * width
            x_domain = [x_s, x_e]

            # Get inset y domain using grid
            y_s = grid[r][c][1] + inset['b'] * height
            if inset['h'] == 'to_end':
                y_e = grid[r][c][1] + height
            else:
                y_e = y_s + inset['h'] * height
            y_domain = [y_s, y_e]

            if inset['is_3d']:

                # Add scene to layout
                s_label = 'scene{0}'.format(s_cnt)
                _add_domain_is_3d(layout, s_label, x_domain, y_domain)
                insets_ref[i_inset] = (s_label, )
                s_cnt += 1

            else:

                # Get axis label and anchor
                x_label = _get_label('x', False, False, x_cnt, False)
                y_label = _get_label('y', False, False, y_cnt, False)
                x_anchor, y_anchor = _get_anchors(r, c,
                                                  x_cnt, y_cnt,
                                                  False, False)

                # Add a xaxis to layout (N.B insets always have anchors)
                _add_domain(layout, 'x', x_label, x_domain, x_anchor, False)
                x_cnt += 1

                # Add a yayis to layout (N.B insets always have anchors)
                _add_domain(layout, 'y', y_label, y_domain, y_anchor, False)
                y_cnt += 1

                insets_ref[i_inset] = (x_label, y_label)  # fill in ref

    # [grid_str] Set the grid's string representation
    sp = "  "            # space between cell
    s_str = "[ "         # cell start string
    e_str = " ]"         # cell end string
    colspan_str = '       -'     # colspan string
    rowspan_str = '       |'     # rowspan string
    empty_str = '    (empty) '   # empty cell string

    # Init grid_str with intro message
    grid_str = "This is the format of your plot grid:\n"

    # Init tmp list of lists of strings (sorta like 'grid_ref' but w/ strings)
    _tmp = [['' for c in range(cols)] for r in range(rows)]

    # Define cell string as function of (r, c) and grid_ref
    def _get_cell_str(r, c, ref):
        return '({r},{c}) {ref}'.format(r=r + 1, c=c + 1, ref=','.join(ref))

    # Find max len of _cell_str, add define a padding function
    cell_len = max([len(_get_cell_str(r, c, ref))
                    for r, row_ref in enumerate(grid_ref)
                    for c, ref in enumerate(row_ref)
                    if ref]) + len(s_str) + len(e_str)

    def _pad(s, cell_len=cell_len):
        return ' ' * (cell_len - len(s))

    # Loop through specs, fill in _tmp
    for r, spec_row in enumerate(specs):
        for c, spec in enumerate(spec_row):

            ref = grid_ref[r][c]
            if ref is None:
                if _tmp[r][c] == '':
                    _tmp[r][c] = empty_str + _pad(empty_str)
                continue

            cell_str = s_str + _get_cell_str(r, c, ref)

            if spec['colspan'] > 1:
                for cc in range(1, spec['colspan'] - 1):
                    _tmp[r][c + cc] = colspan_str + _pad(colspan_str)
                _tmp[r][c + spec['colspan'] - 1] = (
                    colspan_str + _pad(colspan_str + e_str)) + e_str
            else:
                cell_str += e_str

            if spec['rowspan'] > 1:
                for rr in range(1, spec['rowspan'] - 1):
                    _tmp[r + rr][c] = rowspan_str + _pad(rowspan_str)
                for cc in range(spec['colspan']):
                    _tmp[r + spec['rowspan'] - 1][c + cc] = (
                        rowspan_str + _pad(rowspan_str))

            _tmp[r][c] = cell_str + _pad(cell_str)

    # Append grid_str using data from _tmp in the correct order
    for r in row_seq[::-1]:
        grid_str += sp.join(_tmp[r]) + '\n'

    # Append grid_str to include insets info
    if insets:
        grid_str += "\nWith insets:\n"
        for i_inset, inset in enumerate(insets):

            r = inset['cell'][0] - 1
            c = inset['cell'][1] - 1
            ref = grid_ref[r][c]

            grid_str += (
                s_str + ','.join(insets_ref[i_inset]) + e_str +
                ' over ' +
                s_str + _get_cell_str(r, c, ref) + e_str + '\n'
            )

    # Add subplot titles

    # If shared_axes is False (default) use list_of_domains
    # This is used for insets and irregular layouts
    if not shared_xaxes and not shared_yaxes:
        x_dom = list_of_domains[::2]
        y_dom = list_of_domains[1::2]
        subtitle_pos_x = []
        subtitle_pos_y = []
        for x_domains in x_dom:
            subtitle_pos_x.append(sum(x_domains) / 2)
        for y_domains in y_dom:
            subtitle_pos_y.append(y_domains[1])
    # If shared_axes is True the domin of each subplot is not returned so the
    # title position must be calculated for each subplot
    else:
        subtitle_pos_x = [None] * cols
        subtitle_pos_y = [None] * rows
        delt_x = (x_e - x_s)
        for index in range(cols):
            subtitle_pos_x[index] = ((delt_x / 2) +
                                     ((delt_x + horizontal_spacing) * index))
        subtitle_pos_x *= rows
        for index in range(rows):
            subtitle_pos_y[index] = (1 - ((y_e + vertical_spacing) * index))
        subtitle_pos_y *= cols
        subtitle_pos_y = sorted(subtitle_pos_y, reverse=True)

    plot_titles = []
    for index in range(len(subplot_titles)):
        if not subplot_titles[index]:
            pass
        else:
            plot_titles.append({'y': subtitle_pos_y[index],
                                'xref': 'paper',
                                'x': subtitle_pos_x[index],
                                'yref': 'paper',
                                'text': subplot_titles[index],
                                'showarrow': False,
                                'font': graph_objs.Font(size=16),
                                'xanchor': 'center',
                                'yanchor': 'bottom'
                                })

            layout['annotations'] = plot_titles

    if print_grid:
        print(grid_str)

    fig = graph_objs.Figure(layout=layout)

    fig._grid_ref = grid_ref
    fig._grid_str = grid_str

    return fig


def get_valid_graph_obj(obj, obj_type=None):
    """Returns a new graph object that is guaranteed to pass validate().

    CAREFUL: this will *silently* strip out invalid pieces of the object.

    """
    try:
        new_obj = graph_objs.get_class_instance_by_name(
            obj.__class__.__name__)
    except KeyError:
        try:
            new_obj = graph_objs.get_class_instance_by_name(obj_type)
        except KeyError:
            raise exceptions.PlotlyError(
                "'{0}' nor '{1}' are recognizable graph_objs.".
                format(obj.__class__.__name__, obj_type))
    if isinstance(new_obj, list):
        new_obj += obj
    else:
        for key, val in list(obj.items()):
            new_obj[key] = val
    new_obj.force_clean()
    return new_obj


def validate(obj, obj_type):
    """Validate a dictionary, list, or graph object as 'obj_type'.

    This will not alter the 'obj' referenced in the call signature. It will
    raise an error if the 'obj' reference could not be instantiated as a
    valid 'obj_type' graph object.

    """
    try:
        obj_type = graph_objs.KEY_TO_NAME[obj_type]
    except KeyError:
        pass
    try:
        test_obj = graph_objs.get_class_instance_by_name(obj_type, obj)
    except KeyError:
        raise exceptions.PlotlyError(
            "'{0}' is not a recognizable graph_obj.".
            format(obj_type))


def validate_stream(obj, obj_type):
    """Validate a data dictionary (only) for use with streaming.

    An error is raised if a key within (or nested within) is not streamable.

    """
    try:
        obj_type = graph_objs.KEY_TO_NAME[obj_type]
    except KeyError:
        pass
    info = graph_objs.INFO[graph_objs.NAME_TO_KEY[obj_type]]
    for key, val in list(obj.items()):
        if key == 'type':
            continue
        if 'streamable' in info['keymeta'][key].keys():
            if not info['keymeta'][key]['streamable']:
                raise exceptions.PlotlyError(
                    "The '{0}' key is not streamable in the '{1}' "
                    "object".format(
                        key, obj_type
                    )
                )
        else:
            raise exceptions.PlotlyError(
                "The '{0}' key is not streamable in the '{1}' object".format(
                    key, obj_type
                )
            )
        try:
            sub_obj_type = graph_objs.KEY_TO_NAME[key]
            validate_stream(val, sub_obj_type)
        except KeyError:
            pass


def _replace_newline(obj):
    """Replaces '\n' with '<br>' for all strings in a collection."""
    if isinstance(obj, dict):
        d = dict()
        for key, val in list(obj.items()):
            d[key] = _replace_newline(val)
        return d
    elif isinstance(obj, list):
        l = list()
        for index, entry in enumerate(obj):
            l += [_replace_newline(entry)]
        return l
    elif isinstance(obj, six.string_types):
        s = obj.replace('\n', '<br>')
        if s != obj:
            warnings.warn("Looks like you used a newline character: '\\n'.\n\n"
                          "Plotly uses a subset of HTML escape characters\n"
                          "to do things like newline (<br>), bold (<b></b>),\n"
                          "italics (<i></i>), etc. Your newline characters \n"
                          "have been converted to '<br>' so they will show \n"
                          "up right on your Plotly figure!")
        return s
    else:
        return obj  # we return the actual reference... but DON'T mutate.


if _ipython_imported:
    class PlotlyDisplay(IPython.core.display.HTML):
        """An IPython display object for use with plotly urls

        PlotlyDisplay objects should be instantiated with a url for a plot.
        IPython will *choose* the proper display representation from any
        Python object, and using provided methods if they exist. By defining
        the following, if an HTML display is unusable, the PlotlyDisplay
        object can provide alternate representations.

        """
        def __init__(self, url, width, height):
            self.resource = url
            self.embed_code = get_embed(url, width=width, height=height)
            super(PlotlyDisplay, self).__init__(data=self.embed_code)

        def _repr_html_(self):
            return self.embed_code


def return_figure_from_figure_or_data(figure_or_data, validate_figure):
    if isinstance(figure_or_data, dict):
        figure = figure_or_data
    elif isinstance(figure_or_data, list):
        figure = {'data': figure_or_data}
    else:
        raise exceptions.PlotlyError("The `figure_or_data` positional "
                                     "argument must be either "
                                     "`dict`-like or `list`-like.")
    if validate_figure:
        try:
            validate(figure, obj_type='Figure')
        except exceptions.PlotlyError as err:
            raise exceptions.PlotlyError("Invalid 'figure_or_data' argument. "
                                         "Plotly will not be able to properly "
                                         "parse the resulting JSON. If you "
                                         "want to send this 'figure_or_data' "
                                         "to Plotly anyway (not recommended), "
                                         "you can set 'validate=False' as a "
                                         "plot option.\nHere's why you're "
                                         "seeing this error:\n\n{0}"
                                         "".format(err))
        if not figure['data']:
            raise exceptions.PlotlyEmptyDataError(
                "Empty data list found. Make sure that you populated the "
                "list of data objects you're sending and try again.\n"
                "Questions? support@plot.ly"
            )

    return figure

# Default colours for finance charts
_DEFAULT_INCREASING_COLOR = '#3D9970'  # http://clrs.cc
_DEFAULT_DECREASING_COLOR = '#FF4136'


class FigureFactory(object):
    """
    BETA functions to create specific chart types.

    This is beta as in: subject to change in a backwards incompatible way
    without notice.

    Supported chart types include candlestick, open high low close, quiver,
    and streamline. See FigureFactory.create_candlestick,
    FigureFactory.create_ohlc, FigureFactory.create_quiver, or
    FigureFactory.create_streamline for for more infomation and examples of a
    specific chart type.
    """

    @staticmethod
    def _validate_equal_length(*args):
        """
        Validates that data lists or ndarrays are the same length.

        :raises: (PlotlyError) If any data lists are not the same length.
        """
        length = len(args[0])
        if any(len(lst) != length for lst in args):
            raise exceptions.PlotlyError("Oops! Your data lists or ndarrays "
                                         "should be the same length.")

    @staticmethod
    def _validate_ohlc(open, high, low, close, direction, **kwargs):
        """
        ohlc and candlestick specific validations

        Specifically, this checks that the high value is the greatest value and
        the low value is the lowest value in each unit.

        See FigureFactory.create_ohlc() or FigureFactory.create_candlestick()
        for params

        :raises: (PlotlyError) If the high value is not the greatest value in
            each unit.
        :raises: (PlotlyError) If the low value is not the lowest value in each
            unit.
        :raises: (PlotlyError) If direction is not 'increasing' or 'decreasing'
        """
        for lst in [open, low, close]:
            for index in range(len(high)):
                if high[index] < lst[index]:
                    raise exceptions.PlotlyError("Oops! Looks like some of "
                                                 "your high values are less "
                                                 "the corresponding open, "
                                                 "low, or close values. "
                                                 "Double check that your data "
                                                 "is entered in O-H-L-C order")

        for lst in [open, high, close]:
            for index in range(len(low)):
                if low[index] > lst[index]:
                    raise exceptions.PlotlyError("Oops! Looks like some of "
                                                 "your low values are greater "
                                                 "than the corresponding high"
                                                 ", open, or close values. "
                                                 "Double check that your data "
                                                 "is entered in O-H-L-C order")

        direction_opts = ('increasing', 'decreasing', 'both')
        if direction not in direction_opts:
            raise exceptions.PlotlyError("direction must be defined as "
                                         "'increasing', 'decreasing', or "
                                         "'both'")

    @staticmethod
    def _validate_distplot(hist_data, curve_type):
        """
        distplot specific validations

        :raises: (PlotlyError) If hist_data is not a list of lists
        :raises: (PlotlyError) If curve_type is not valid (i.e. not 'kde' or
            'normal').
        """
        try:
            import pandas as pd
            _pandas_imported = True
        except ImportError:
            _pandas_imported = False

        hist_data_types = (list,)
        if _numpy_imported:
            hist_data_types += (np.ndarray,)
        if _pandas_imported:
            hist_data_types += (pd.core.series.Series,)

        if not isinstance(hist_data[0], hist_data_types):
                raise exceptions.PlotlyError("Oops, this function was written "
                                             "to handle multiple datasets, if "
                                             "you want to plot just one, make "
                                             "sure your hist_data variable is "
                                             "still a list of lists, i.e. x = "
                                             "[1, 2, 3] -> x = [[1, 2, 3]]")

        curve_opts = ('kde', 'normal')
        if curve_type not in curve_opts:
            raise exceptions.PlotlyError("curve_type must be defined as "
                                         "'kde' or 'normal'")

        if _scipy_imported is False:
            raise ImportError("FigureFactory.create_distplot requires scipy")

    @staticmethod
    def _validate_positive_scalars(**kwargs):
        """
        Validates that all values given in key/val pairs are positive.

        Accepts kwargs to improve Exception messages.

        :raises: (PlotlyError) If any value is < 0 or raises.
        """
        for key, val in kwargs.items():
            try:
                if val <= 0:
                    raise ValueError('{} must be > 0, got {}'.format(key, val))
            except TypeError:
                raise exceptions.PlotlyError('{} must be a number, got {}'
                                             .format(key, val))

    @staticmethod
    def _validate_streamline(x, y):
        """
        streamline specific validations

        Specifically, this checks that x and y are both evenly spaced,
        and that the package numpy is available.

        See FigureFactory.create_streamline() for params

        :raises: (ImportError) If numpy is not available.
        :raises: (PlotlyError) If x is not evenly spaced.
        :raises: (PlotlyError) If y is not evenly spaced.
        """
        if _numpy_imported is False:
            raise ImportError("FigureFactory.create_streamline requires numpy")
        for index in range(len(x) - 1):
            if ((x[index + 1] - x[index]) - (x[1] - x[0])) > .0001:
                raise exceptions.PlotlyError("x must be a 1 dimensional, "
                                             "evenly spaced array")
        for index in range(len(y) - 1):
            if ((y[index + 1] - y[index]) -
               (y[1] - y[0])) > .0001:
                raise exceptions.PlotlyError("y must be a 1 dimensional, "
                                             "evenly spaced array")

    @staticmethod
    def _flatten(array):
        """
        Uses list comprehension to flatten array

        :param (array): An iterable to flatten
        :raises (PlotlyError): If iterable is not nested.
        :rtype (list): The flattened list.
        """
        try:
            return [item for sublist in array for item in sublist]
        except TypeError:
            raise exceptions.PlotlyError("Your data array could not be "
                                         "flattened! Make sure your data is "
                                         "entered as lists or ndarrays!")

    @staticmethod
    def create_quiver(x, y, u, v, scale=.1, arrow_scale=.3,
                      angle=math.pi / 9, **kwargs):
        """
        Returns data for a quiver plot.

        :param (list|ndarray) x: x coordinates of the arrow locations
        :param (list|ndarray) y: y coordinates of the arrow locations
        :param (list|ndarray) u: x components of the arrow vectors
        :param (list|ndarray) v: y components of the arrow vectors
        :param (float in [0,1]) scale: scales size of the arrows(ideally to
            avoid overlap). Default = .1
        :param (float in [0,1]) arrow_scale: value multiplied to length of barb
            to get length of arrowhead. Default = .3
        :param (angle in radians) angle: angle of arrowhead. Default = pi/9
        :param kwargs: kwargs passed through plotly.graph_objs.Scatter
            for more information on valid kwargs call
            help(plotly.graph_objs.Scatter)

        :rtype (dict): returns a representation of quiver figure.

        Example 1: Trivial Quiver
        ```
        import plotly.plotly as py
        from plotly.tools import FigureFactory as FF

        import math

        # 1 Arrow from (0,0) to (1,1)
        fig = FF.create_quiver(x=[0], y=[0],
                               u=[1], v=[1],
                               scale=1)

        py.plot(fig, filename='quiver')
        ```

        Example 2: Quiver plot using meshgrid
        ```
        import plotly.plotly as py
        from plotly.tools import FigureFactory as FF

        import numpy as np
        import math

        # Add data
        x,y = np.meshgrid(np.arange(0, 2, .2), np.arange(0, 2, .2))
        u = np.cos(x)*y
        v = np.sin(x)*y

        #Create quiver
        fig = FF.create_quiver(x, y, u, v)

        # Plot
        py.plot(fig, filename='quiver')
        ```

        Example 3: Styling the quiver plot
        ```
        import plotly.plotly as py
        from plotly.tools import FigureFactory as FF
        import numpy as np
        import math

        # Add data
        x, y = np.meshgrid(np.arange(-np.pi, math.pi, .5),
                           np.arange(-math.pi, math.pi, .5))
        u = np.cos(x)*y
        v = np.sin(x)*y

        # Create quiver
        fig = FF.create_quiver(x, y, u, v, scale=.2,
                               arrow_scale=.3,
                               angle=math.pi/6,
                               name='Wind Velocity',
                               line=Line(width=1))

        # Add title to layout
        fig['layout'].update(title='Quiver Plot')

        # Plot
        py.plot(fig, filename='quiver')
        ```
        """
        FigureFactory._validate_equal_length(x, y, u, v)
        FigureFactory._validate_positive_scalars(arrow_scale=arrow_scale,
                                                 scale=scale)

        barb_x, barb_y = _Quiver(x, y, u, v, scale,
                                 arrow_scale, angle).get_barbs()
        arrow_x, arrow_y = _Quiver(x, y, u, v, scale,
                                   arrow_scale, angle).get_quiver_arrows()
        quiver = Scatter(x=barb_x + arrow_x,
                         y=barb_y + arrow_y,
                         mode='lines', **kwargs)

        data = [quiver]
        layout = graph_objs.Layout(hovermode='closest')

        return dict(data=data, layout=layout)

    @staticmethod
    def create_streamline(x, y, u, v,
                          density=1, angle=math.pi / 9,
                          arrow_scale=.09, **kwargs):
        """
        Returns data for a streamline plot.

        :param (list|ndarray) x: 1 dimensional, evenly spaced list or array
        :param (list|ndarray) y: 1 dimensional, evenly spaced list or array
        :param (ndarray) u: 2 dimensional array
        :param (ndarray) v: 2 dimensional array
        :param (float|int) density: controls the density of streamlines in
            plot. This is multiplied by 30 to scale similiarly to other
            available streamline functions such as matplotlib.
            Default = 1
        :param (angle in radians) angle: angle of arrowhead. Default = pi/9
        :param (float in [0,1]) arrow_scale: value to scale length of arrowhead
            Default = .09
        :param kwargs: kwargs passed through plotly.graph_objs.Scatter
            for more information on valid kwargs call
            help(plotly.graph_objs.Scatter)

        :rtype (dict): returns a representation of streamline figure.

        Example 1: Plot simple streamline and increase arrow size
        ```
        import plotly.plotly as py
        from plotly.tools import FigureFactory as FF

        import numpy as np
        import math

        # Add data
        x = np.linspace(-3, 3, 100)
        y = np.linspace(-3, 3, 100)
        Y, X = np.meshgrid(x, y)
        u = -1 - X**2 + Y
        v = 1 + X - Y**2
        u = u.T  # Transpose
        v = v.T  # Transpose

        # Create streamline
        fig = FF.create_streamline(x, y, u, v,
                                   arrow_scale=.1)

        # Plot
        py.plot(fig, filename='streamline')
        ```

        Example 2: from nbviewer.ipython.org/github/barbagroup/AeroPython
        ```
        import plotly.plotly as py
        from plotly.tools import FigureFactory as FF

        import numpy as np
        import math

        # Add data
        N = 50
        x_start, x_end = -2.0, 2.0
        y_start, y_end = -1.0, 1.0
        x = np.linspace(x_start, x_end, N)
        y = np.linspace(y_start, y_end, N)
        X, Y = np.meshgrid(x, y)
        ss = 5.0
        x_s, y_s = -1.0, 0.0

        # Compute the velocity field on the mesh grid
        u_s = ss/(2*np.pi) * (X-x_s)/((X-x_s)**2 + (Y-y_s)**2)
        v_s = ss/(2*np.pi) * (Y-y_s)/((X-x_s)**2 + (Y-y_s)**2)

        # Create streamline
        fig = FF.create_streamline(x, y, u_s, v_s,
                                   density=2, name='streamline')

        # Add source point
        point = Scatter(x=[x_s], y=[y_s], mode='markers',
                        marker=Marker(size=14), name='source point')

        # Plot
        fig['data'].append(point)
        py.plot(fig, filename='streamline')
        ```
        """
        FigureFactory._validate_equal_length(x, y)
        FigureFactory._validate_equal_length(u, v)
        FigureFactory._validate_streamline(x, y)
        FigureFactory._validate_positive_scalars(density=density,
                                                arrow_scale=arrow_scale)

        streamline_x, streamline_y = _Streamline(x, y, u, v,
                                                 density, angle,
                                                 arrow_scale).sum_streamlines()
        arrow_x, arrow_y = _Streamline(x, y, u, v,
                                       density, angle,
                                       arrow_scale).get_streamline_arrows()

        streamline = Scatter(x=streamline_x + arrow_x,
                             y=streamline_y + arrow_y,
                             mode='lines', **kwargs)

        data = [streamline]
        layout = graph_objs.Layout(hovermode='closest')

        return dict(data=data, layout=layout)

    @staticmethod
    def _make_increasing_ohlc(open, high, low, close, dates, **kwargs):
        """
        Makes increasing ohlc sticks

        _make_increasing_ohlc() and _make_decreasing_ohlc separate the
        increasing trace from the decreasing trace so kwargs (such as
        color) can be passed separately to increasing or decreasing traces
        when direction is set to 'increasing' or 'decreasing' in
        FigureFactory.create_candlestick()

        :param (list) open: opening values
        :param (list) high: high values
        :param (list) low: low values
        :param (list) close: closing values
        :param (list) dates: list of datetime objects. Default: None
        :param kwargs: kwargs to be passed to increasing trace via
            plotly.graph_objs.Scatter.

        :rtype (trace) ohlc_incr_data: Scatter trace of all increasing ohlc
            sticks.
        """
        (flat_increase_x,
         flat_increase_y,
         text_increase) = _OHLC(open, high, low, close, dates).get_increase()

        if 'name' in kwargs:
            showlegend = True
        else:
            kwargs.setdefault('name', 'Increasing')
            showlegend = False

        kwargs.setdefault('line', dict(color=_DEFAULT_INCREASING_COLOR,
                                       width=1))
        kwargs.setdefault('text', text_increase)

        ohlc_incr = dict(type='scatter',
                         x=flat_increase_x,
                         y=flat_increase_y,
                         mode='lines',
                         showlegend=showlegend,
                         **kwargs)
        return ohlc_incr

    @staticmethod
    def _make_decreasing_ohlc(open, high, low, close, dates, **kwargs):
        """
        Makes decreasing ohlc sticks

        :param (list) open: opening values
        :param (list) high: high values
        :param (list) low: low values
        :param (list) close: closing values
        :param (list) dates: list of datetime objects. Default: None
        :param kwargs: kwargs to be passed to increasing trace via
            plotly.graph_objs.Scatter.

        :rtype (trace) ohlc_decr_data: Scatter trace of all decreasing ohlc
            sticks.
        """
        (flat_decrease_x,
         flat_decrease_y,
         text_decrease) = _OHLC(open, high, low, close, dates).get_decrease()

        kwargs.setdefault('line', dict(color=_DEFAULT_DECREASING_COLOR,
                                       width=1))
        kwargs.setdefault('text', text_decrease)
        kwargs.setdefault('showlegend', False)
        kwargs.setdefault('name', 'Decreasing')

        ohlc_decr = dict(type='scatter',
                         x=flat_decrease_x,
                         y=flat_decrease_y,
                         mode='lines',
                         **kwargs)
        return ohlc_decr

    @staticmethod
    def create_ohlc(open, high, low, close,
                    dates=None, direction='both',
                    **kwargs):
        """
        BETA function that creates an ohlc chart

        :param (list) open: opening values
        :param (list) high: high values
        :param (list) low: low values
        :param (list) close: closing
        :param (list) dates: list of datetime objects. Default: None
        :param (string) direction: direction can be 'increasing', 'decreasing',
            or 'both'. When the direction is 'increasing', the returned figure
            consists of all units where the close value is greater than the
            corresponding open value, and when the direction is 'decreasing',
            the returned figure consists of all units where the close value is
            less than or equal to the corresponding open value. When the
            direction is 'both', both increasing and decreasing units are
            returned. Default: 'both'
        :param kwargs: kwargs passed through plotly.graph_objs.Scatter.
            These kwargs describe other attributes about the ohlc Scatter trace
            such as the color or the legend name. For more information on valid
            kwargs call help(plotly.graph_objs.Scatter)

        :rtype (dict): returns a representation of an ohlc chart figure.

        Example 1: Simple OHLC chart from a Pandas DataFrame
        ```
        import plotly.plotly as py
        from plotly.tools import FigureFactory as FF
        from datetime import datetime

        import pandas.io.data as web

        df = web.DataReader("aapl", 'yahoo', datetime(2008, 8, 15), datetime(2008, 10, 15))
        fig = FF.create_ohlc(df.Open, df.High, df.Low, df.Close, dates=df.index)

        py.plot(fig, filename='finance/aapl-ohlc')
        ```

        Example 2: Add text and annotations to the OHLC chart
        ```
        import plotly.plotly as py
        from plotly.tools import FigureFactory as FF
        from datetime import datetime

        import pandas.io.data as web

        df = web.DataReader("aapl", 'yahoo', datetime(2008, 8, 15), datetime(2008, 10, 15))
        fig = FF.create_ohlc(df.Open, df.High, df.Low, df.Close, dates=df.index)

        # Update the fig - all options here: https://plot.ly/python/reference/#Layout
        fig['layout'].update({
            'title': 'The Great Recession',
            'yaxis': {'title': 'AAPL Stock'},
            'shapes': [{
                'x0': '2008-09-15', 'x1': '2008-09-15', 'type': 'line',
                'y0': 0, 'y1': 1, 'xref': 'x', 'yref': 'paper',
                'line': {'color': 'rgb(40,40,40)', 'width': 0.5}
            }],
            'annotations': [{
                'text': "the fall of Lehman Brothers",
                'x': '2008-09-15', 'y': 1.02,
                'xref': 'x', 'yref': 'paper',
                'showarrow': False, 'xanchor': 'left'
            }]
        })

        py.plot(fig, filename='finance/aapl-recession-ohlc', validate=False)
        ```

        Example 3: Customize the OHLC colors
        ```
        import plotly.plotly as py
        from plotly.tools import FigureFactory as FF
        from plotly.graph_objs import Line, Marker
        from datetime import datetime

        import pandas.io.data as web

        df = web.DataReader("aapl", 'yahoo', datetime(2008, 1, 1), datetime(2009, 4, 1))

        # Make increasing ohlc sticks and customize their color and name
        fig_increasing = FF.create_ohlc(df.Open, df.High, df.Low, df.Close, dates=df.index,
            direction='increasing', name='AAPL',
            line=Line(color='rgb(150, 200, 250)'))

        # Make decreasing ohlc sticks and customize their color and name
        fig_decreasing = FF.create_ohlc(df.Open, df.High, df.Low, df.Close, dates=df.index,
            direction='decreasing',
            line=Line(color='rgb(128, 128, 128)'))

        # Initialize the figure
        fig = fig_increasing

        # Add decreasing data with .extend()
        fig['data'].extend(fig_decreasing['data'])

        py.iplot(fig, filename='finance/aapl-ohlc-colors', validate=False)
        ```

        Example 4: OHLC chart with datetime objects
        ```
        import plotly.plotly as py
        from plotly.tools import FigureFactory as FF

        from datetime import datetime

        # Add data
        open_data = [33.0, 33.3, 33.5, 33.0, 34.1]
        high_data = [33.1, 33.3, 33.6, 33.2, 34.8]
        low_data = [32.7, 32.7, 32.8, 32.6, 32.8]
        close_data = [33.0, 32.9, 33.3, 33.1, 33.1]
        dates = [datetime(year=2013, month=10, day=10),
                 datetime(year=2013, month=11, day=10),
                 datetime(year=2013, month=12, day=10),
                 datetime(year=2014, month=1, day=10),
                 datetime(year=2014, month=2, day=10)]

        # Create ohlc
        fig = FF.create_ohlc(open_data, high_data,
            low_data, close_data, dates=dates)

        py.iplot(fig, filename='finance/simple-ohlc', validate=False)
        ```
        """
        if dates is not None:
            FigureFactory._validate_equal_length(open, high, low, close, dates)
        else:
            FigureFactory._validate_equal_length(open, high, low, close)
        FigureFactory._validate_ohlc(open, high, low, close, direction,
                                    **kwargs)

        if direction is 'increasing':
            ohlc_incr = FigureFactory._make_increasing_ohlc(open, high,
                                                            low, close,
                                                            dates, **kwargs)
            data = [ohlc_incr]
        elif direction is 'decreasing':
            ohlc_decr = FigureFactory._make_decreasing_ohlc(open, high,
                                                            low, close,
                                                            dates, **kwargs)
            data = [ohlc_decr]
        else:
            ohlc_incr = FigureFactory._make_increasing_ohlc(open, high,
                                                            low, close,
                                                            dates, **kwargs)
            ohlc_decr = FigureFactory._make_decreasing_ohlc(open, high,
                                                            low, close,
                                                            dates, **kwargs)
            data = [ohlc_incr, ohlc_decr]

        layout = graph_objs.Layout(xaxis=dict(zeroline=False),
                                   hovermode='closest')

        return dict(data=data, layout=layout)

    @staticmethod
    def _make_increasing_candle(open, high, low, close, dates, **kwargs):
        """
        Makes boxplot trace for increasing candlesticks

        _make_increasing_candle() and _make_decreasing_candle separate the
        increasing traces from the decreasing traces so kwargs (such as
        color) can be passed separately to increasing or decreasing traces
        when direction is set to 'increasing' or 'decreasing' in
        FigureFactory.create_candlestick()

        :param (list) open: opening values
        :param (list) high: high values
        :param (list) low: low values
        :param (list) close: closing values
        :param (list) dates: list of datetime objects. Default: None
        :param kwargs: kwargs to be passed to increasing trace via
            plotly.graph_objs.Scatter.

        :rtype (list) candle_incr_data: list of the box trace for
            increasing candlesticks.
        """
        increase_x, increase_y = _Candlestick(
            open, high, low, close, dates, **kwargs).get_candle_increase()

        if 'line' in kwargs:
            kwargs.setdefault('fillcolor', kwargs['line']['color'])
        else:
            kwargs.setdefault('fillcolor', _DEFAULT_INCREASING_COLOR)
        if 'name' in kwargs:
            kwargs.setdefault('showlegend', True)
        else:
            kwargs.setdefault('showlegend', False)
        kwargs.setdefault('name', 'Increasing')
        kwargs.setdefault('line', dict(color=_DEFAULT_INCREASING_COLOR))

        candle_incr_data = dict(type='box',
                                x=increase_x,
                                y=increase_y,
                                whiskerwidth=0,
                                boxpoints=False,
                                **kwargs)

        return [candle_incr_data]

    @staticmethod
    def _make_decreasing_candle(open, high, low, close, dates, **kwargs):
        """
        Makes boxplot trace for decreasing candlesticks

        :param (list) open: opening values
        :param (list) high: high values
        :param (list) low: low values
        :param (list) close: closing values
        :param (list) dates: list of datetime objects. Default: None
        :param kwargs: kwargs to be passed to decreasing trace via
            plotly.graph_objs.Scatter.

        :rtype (list) candle_decr_data: list of the box trace for
            decreasing candlesticks.
        """

        decrease_x, decrease_y = _Candlestick(
            open, high, low, close, dates, **kwargs).get_candle_decrease()

        if 'line' in kwargs:
            kwargs.setdefault('fillcolor', kwargs['line']['color'])
        else:
            kwargs.setdefault('fillcolor', _DEFAULT_DECREASING_COLOR)
        kwargs.setdefault('showlegend', False)
        kwargs.setdefault('line', dict(color=_DEFAULT_DECREASING_COLOR))
        kwargs.setdefault('name', 'Decreasing')

        candle_decr_data = dict(type='box',
                                x=decrease_x,
                                y=decrease_y,
                                whiskerwidth=0,
                                boxpoints=False,
                                **kwargs)

        return [candle_decr_data]

    @staticmethod
    def create_candlestick(open, high, low, close,
                           dates=None, direction='both', **kwargs):
        """
        BETA function that creates a candlestick chart

        :param (list) open: opening values
        :param (list) high: high values
        :param (list) low: low values
        :param (list) close: closing values
        :param (list) dates: list of datetime objects. Default: None
        :param (string) direction: direction can be 'increasing', 'decreasing',
            or 'both'. When the direction is 'increasing', the returned figure
            consists of all candlesticks where the close value is greater than
            the corresponding open value, and when the direction is
            'decreasing', the returned figure consists of all candlesticks
            where the close value is less than or equal to the corresponding
            open value. When the direction is 'both', both increasing and
            decreasing candlesticks are returned. Default: 'both'
        :param kwargs: kwargs passed through plotly.graph_objs.Scatter.
            These kwargs describe other attributes about the ohlc Scatter trace
            such as the color or the legend name. For more information on valid
            kwargs call help(plotly.graph_objs.Scatter)

        :rtype (dict): returns a representation of candlestick chart figure.

        Example 1: Simple candlestick chart from a Pandas DataFrame
        ```
        import plotly.plotly as py
        from plotly.tools import FigureFactory as FF
        from datetime import datetime

        import pandas.io.data as web

        df = web.DataReader("aapl", 'yahoo', datetime(2007, 10, 1), datetime(2009, 4, 1))
        fig = FF.create_candlestick(df.Open, df.High, df.Low, df.Close, dates=df.index)
        py.plot(fig, filename='finance/aapl-candlestick', validate=False)
        ```

        Example 2: Add text and annotations to the candlestick chart
        ```
        fig = FF.create_candlestick(df.Open, df.High, df.Low, df.Close, dates=df.index)
        # Update the fig - all options here: https://plot.ly/python/reference/#Layout
        fig['layout'].update({
            'title': 'The Great Recession',
            'yaxis': {'title': 'AAPL Stock'},
            'shapes': [{
                'x0': '2007-12-01', 'x1': '2007-12-01',
                'y0': 0, 'y1': 1, 'xref': 'x', 'yref': 'paper',
                'line': {'color': 'rgb(30,30,30)', 'width': 1}
            }],
            'annotations': [{
                'x': '2007-12-01', 'y': 0.05, 'xref': 'x', 'yref': 'paper',
                'showarrow': False, 'xanchor': 'left',
                'text': 'Official start of the recession'
            }]
        })
        py.plot(fig, filename='finance/aapl-recession-candlestick', validate=False)
        ```

        Example 3: Customize the candlestick colors
        ```
        import plotly.plotly as py
        from plotly.tools import FigureFactory as FF
        from plotly.graph_objs import Line, Marker
        from datetime import datetime

        import pandas.io.data as web

        df = web.DataReader("aapl", 'yahoo', datetime(2008, 1, 1), datetime(2009, 4, 1))

        # Make increasing candlesticks and customize their color and name
        fig_increasing = FF.create_candlestick(df.Open, df.High, df.Low, df.Close, dates=df.index,
            direction='increasing', name='AAPL',
            marker=Marker(color='rgb(150, 200, 250)'),
            line=Line(color='rgb(150, 200, 250)'))

        # Make decreasing candlesticks and customize their color and name
        fig_decreasing = FF.create_candlestick(df.Open, df.High, df.Low, df.Close, dates=df.index,
            direction='decreasing',
            marker=Marker(color='rgb(128, 128, 128)'),
            line=Line(color='rgb(128, 128, 128)'))

        # Initialize the figure
        fig = fig_increasing

        # Add decreasing data with .extend()
        fig['data'].extend(fig_decreasing['data'])

        py.iplot(fig, filename='finance/aapl-candlestick-custom', validate=False)
        ```

        Example 4: Candlestick chart with datetime objects
        ```
        import plotly.plotly as py
        from plotly.tools import FigureFactory as FF

        from datetime import datetime

        # Add data
        open_data = [33.0, 33.3, 33.5, 33.0, 34.1]
        high_data = [33.1, 33.3, 33.6, 33.2, 34.8]
        low_data = [32.7, 32.7, 32.8, 32.6, 32.8]
        close_data = [33.0, 32.9, 33.3, 33.1, 33.1]
        dates = [datetime(year=2013, month=10, day=10),
                 datetime(year=2013, month=11, day=10),
                 datetime(year=2013, month=12, day=10),
                 datetime(year=2014, month=1, day=10),
                 datetime(year=2014, month=2, day=10)]

        # Create ohlc
        fig = FF.create_candlestick(open_data, high_data,
            low_data, close_data, dates=dates)

        py.iplot(fig, filename='finance/simple-candlestick', validate=False)
        ```
        """
        if dates is not None:
            FigureFactory._validate_equal_length(open, high, low, close, dates)
        else:
            FigureFactory._validate_equal_length(open, high, low, close)
        FigureFactory._validate_ohlc(open, high, low, close, direction,
                                    **kwargs)

        if direction is 'increasing':
            candle_incr_data = FigureFactory._make_increasing_candle(
                open, high, low, close, dates, **kwargs)
            data = candle_incr_data
        elif direction is 'decreasing':
            candle_decr_data = FigureFactory._make_decreasing_candle(
                open, high, low, close, dates, **kwargs)
            data = candle_decr_data
        else:
            candle_incr_data = FigureFactory._make_increasing_candle(
                open, high, low, close, dates, **kwargs)
            candle_decr_data = FigureFactory._make_decreasing_candle(
                open, high, low, close, dates, **kwargs)
            data = candle_incr_data + candle_decr_data

        layout = graph_objs.Layout()
        return dict(data=data, layout=layout)

    @staticmethod
    def create_distplot(hist_data, group_labels,
                        bin_size=1., curve_type='kde',
                        colors=[], rug_text=[],
                        show_hist=True, show_curve=True,
                        show_rug=True):
        """
        BETA function that creates a distplot similar to seaborn.distplot

        The distplot can be composed of all or any combination of the following
        3 components: (1) histogram, (2) curve: (a) kernal density estimation
        or (b) normal curve, and (3) rug plot. Additionally, multiple distplots
        (from multiple datasets) can be created in the same plot.

        :param (list[list]) hist_data: Use list of lists to plot multiple data
            sets on the same plot.
        :param (list[str]) group_labels: Names for each data set.
        :param (float) bin_size: Size of histogram bins. Default = 1.
        :param (str) curve_type: 'kde' or 'normal'. Default = 'kde'
        :param (bool) show_hist: Add histogram to distplot? Default = True
        :param (bool) show_curve: Add curve to distplot? Default = True
        :param (bool) show_rug: Add rug to distplot? Default = True
        :param (list[str]) colors: Colors for traces.
        :param (list[list]) rug_text: Hovertext values for rug_plot,
        :return (dict): Representation of a distplot figure.

        Example 1: Simple distplot of 1 data set
        ```
        import plotly.plotly as py
        from plotly.tools import FigureFactory as FF

        hist_data = [[1.1, 1.1, 2.5, 3.0, 3.5,
                      3.5, 4.1, 4.4, 4.5, 4.5,
                      5.0, 5.0, 5.2, 5.5, 5.5,
                      5.5, 5.5, 5.5, 6.1, 7.0]]

        group_labels = ['distplot example']

        fig = FF.create_distplot(hist_data, group_labels)

        url = py.plot(fig, filename='Simple distplot', validate=False)
        ```

        Example 2: Two data sets and added rug text
        ```
        import plotly.plotly as py
        from plotly.tools import FigureFactory as FF

        # Add histogram data
        hist1_x = [0.8, 1.2, 0.2, 0.6, 1.6,
                   -0.9, -0.07, 1.95, 0.9, -0.2,
                   -0.5, 0.3, 0.4, -0.37, 0.6]
        hist2_x = [0.8, 1.5, 1.5, 0.6, 0.59,
                   1.0, 0.8, 1.7, 0.5, 0.8,
                   -0.3, 1.2, 0.56, 0.3, 2.2]

        # Group data together
        hist_data = [hist1_x] + [hist2_x]

        group_labels = ['2012', '2013']

        # Add text
        rug_text_1 = ['a1', 'b1', 'c1', 'd1', 'e1',
              'f1', 'g1', 'h1', 'i1', 'j1',
              'k1', 'l1', 'm1', 'n1', 'o1']

        rug_text_2 = ['a2', 'b2', 'c2', 'd2', 'e2',
              'f2', 'g2', 'h2', 'i2', 'j2',
              'k2', 'l2', 'm2', 'n2', 'o2']

        # Group text together
        rug_text_all = [rug_text_1] + [rug_text_2]

        # Create distplot
        fig = FF.create_distplot(
            hist_data, group_labels, rug_text=rug_text_all, bin_size=.2)

        # Add title
        fig['layout'].update(title='Dist Plot')

        # Plot!
        url = py.plot(fig, filename='Distplot with rug text', validate=False)
        ```

        Example 3: Plot with normal curve and hide rug plot
        ```
        import plotly.plotly as py
        from plotly.tools import FigureFactory as FF
        import numpy as np

        x1 = np.random.randn(190)
        x2 = np.random.randn(200)+1
        x3 = np.random.randn(200)-1
        x4 = np.random.randn(210)+2

        hist_data = [x1] + [x2] + [x3] + [x4]
        group_labels = ['2012', '2013', '2014', '2015']

        fig = FF.create_distplot(
            hist_data, group_labels, curve_type='normal',
            show_rug=False, bin_size=.4)

        url = py.plot(fig, filename='hist and normal curve', validate=False)

        Example 4: Distplot with Pandas
        ```
        import plotly.plotly as py
        from plotly.tools import FigureFactory as FF
        import numpy as np
        import pandas as pd

        df = pd.DataFrame({'2012': np.random.randn(200),
                           '2013': np.random.randn(200)+1})
        py.iplot(FF.create_distplot([df[c] for c in df.columns], df.columns),
                                    filename='examples/distplot with pandas',
                                    validate=False)
        ```
        """
        FigureFactory._validate_distplot(hist_data, curve_type)
        FigureFactory._validate_equal_length(hist_data, group_labels)

        hist = _Distplot(
            hist_data, group_labels, bin_size,
            curve_type, colors, rug_text,
            show_hist, show_curve).make_hist()

        if curve_type == 'normal':
            curve = _Distplot(
                hist_data, group_labels, bin_size,
                curve_type, colors, rug_text,
                show_hist, show_curve).make_normal()
        else:
            curve = _Distplot(
                hist_data, group_labels, bin_size,
                curve_type, colors, rug_text,
                show_hist, show_curve).make_kde()

        rug = _Distplot(
            hist_data, group_labels, bin_size,
            curve_type, colors, rug_text,
            show_hist, show_curve).make_rug()

        data = []
        if show_hist:
            data.append(hist)
        if show_curve:
            data.append(curve)
        if show_rug:
            data.append(rug)
            layout = graph_objs.Layout(
                barmode='overlay',
                hovermode='closest',
                legend=dict(traceorder='reversed'),
                xaxis1=dict(domain=[0.0, 1.0],
                            anchor='y2',
                            zeroline=False),
                yaxis1=dict(domain=[0.35, 1],
                            anchor='free',
                            position=0.0),
                yaxis2=dict(domain=[0, 0.25],
                            anchor='x1',
                            dtick=1,
                            showticklabels=False))
        else:
            layout = graph_objs.Layout(
                barmode='overlay',
                hovermode='closest',
                legend=dict(traceorder='reversed'),
                xaxis1=dict(domain=[0.0, 1.0],
                            anchor='y2',
                            zeroline=False),
                yaxis1=dict(domain=[0., 1],
                            anchor='free',
                            position=0.0))

        data = sum(data, [])
        dist_fig = dict(data=data, layout=layout)

        return dist_fig


class _Quiver(FigureFactory):
    """
    Refer to FigureFactory.create_quiver() for docstring
    """
    def __init__(self, x, y, u, v,
                 scale, arrow_scale, angle, **kwargs):
        try:
            x = FigureFactory._flatten(x)
        except exceptions.PlotlyError:
            pass

        try:
            y = FigureFactory._flatten(y)
        except exceptions.PlotlyError:
            pass

        try:
            u = FigureFactory._flatten(u)
        except exceptions.PlotlyError:
            pass

        try:
            v = FigureFactory._flatten(v)
        except exceptions.PlotlyError:
            pass

        self.x = x
        self.y = y
        self.u = u
        self.v = v
        self.scale = scale
        self.arrow_scale = arrow_scale
        self.angle = angle
        self.end_x = []
        self.end_y = []
        self.scale_uv()
        barb_x, barb_y = self.get_barbs()
        arrow_x, arrow_y = self.get_quiver_arrows()

    def scale_uv(self):
        """
        Scales u and v to avoid overlap of the arrows.

        u and v are added to x and y to get the
        endpoints of the arrows so a smaller scale value will
        result in less overlap of arrows.
        """
        self.u = [i * self.scale for i in self.u]
        self.v = [i * self.scale for i in self.v]

    def get_barbs(self):
        """
        Creates x and y startpoint and endpoint pairs

        After finding the endpoint of each barb this zips startpoint and
        endpoint pairs to create 2 lists: x_values for barbs and y values
        for barbs

        :rtype: (list, list) barb_x, barb_y: list of startpoint and endpoint
            x_value pairs separated by a None to create the barb of the arrow,
            and list of startpoint and endpoint y_value pairs separated by a
            None to create the barb of the arrow.
        """
        self.end_x = [i + j for i, j in zip(self.x, self.u)]
        self.end_y = [i + j for i, j in zip(self.y, self.v)]
        empty = [None] * len(self.x)
        barb_x = FigureFactory._flatten(zip(self.x, self.end_x, empty))
        barb_y = FigureFactory._flatten(zip(self.y, self.end_y, empty))
        return barb_x, barb_y

    def get_quiver_arrows(self):
        """
        Creates lists of x and y values to plot the arrows

        Gets length of each barb then calculates the length of each side of
        the arrow. Gets angle of barb and applies angle to each side of the
        arrowhead. Next uses arrow_scale to scale the length of arrowhead and
        creates x and y values for arrowhead point1 and point2. Finally x and y
        values for point1, endpoint and point2s for each arrowhead are
        separated by a None and zipped to create lists of x and y values for
        the arrows.

        :rtype: (list, list) arrow_x, arrow_y: list of point1, endpoint, point2
            x_values separated by a None to create the arrowhead and list of
            point1, endpoint, point2 y_values separated by a None to create
            the barb of the arrow.
        """
        dif_x = [i - j for i, j in zip(self.end_x, self.x)]
        dif_y = [i - j for i, j in zip(self.end_y, self.y)]

        # Get barb lengths(default arrow length = 30% barb length)
        barb_len = [None] * len(self.x)
        for index in range(len(barb_len)):
            barb_len[index] = math.hypot(dif_x[index], dif_y[index])

        # Make arrow lengths
        arrow_len = [None] * len(self.x)
        arrow_len = [i * self.arrow_scale for i in barb_len]

        # Get barb angles
        barb_ang = [None] * len(self.x)
        for index in range(len(barb_ang)):
            barb_ang[index] = math.atan2(dif_y[index], dif_x[index])

        # Set angles to create arrow
        ang1 = [i + self.angle for i in barb_ang]
        ang2 = [i - self.angle for i in barb_ang]

        cos_ang1 = [None] * len(ang1)
        for index in range(len(ang1)):
            cos_ang1[index] = math.cos(ang1[index])
        seg1_x = [i * j for i, j in zip(arrow_len, cos_ang1)]

        sin_ang1 = [None] * len(ang1)
        for index in range(len(ang1)):
            sin_ang1[index] = math.sin(ang1[index])
        seg1_y = [i * j for i, j in zip(arrow_len, sin_ang1)]

        cos_ang2 = [None] * len(ang2)
        for index in range(len(ang2)):
            cos_ang2[index] = math.cos(ang2[index])
        seg2_x = [i * j for i, j in zip(arrow_len, cos_ang2)]

        sin_ang2 = [None] * len(ang2)
        for index in range(len(ang2)):
            sin_ang2[index] = math.sin(ang2[index])
        seg2_y = [i * j for i, j in zip(arrow_len, sin_ang2)]

        # Set coordinates to create arrow
        for index in range(len(self.end_x)):
            point1_x = [i - j for i, j in zip(self.end_x, seg1_x)]
            point1_y = [i - j for i, j in zip(self.end_y, seg1_y)]
            point2_x = [i - j for i, j in zip(self.end_x, seg2_x)]
            point2_y = [i - j for i, j in zip(self.end_y, seg2_y)]

        # Combine lists to create arrow
        empty = [None] * len(self.end_x)
        arrow_x = FigureFactory._flatten(zip(point1_x, self.end_x,
                                             point2_x, empty))
        arrow_y = FigureFactory._flatten(zip(point1_y, self.end_y,
                                             point2_y, empty))
        return arrow_x, arrow_y


class _Streamline(FigureFactory):
    """
    Refer to FigureFactory.create_streamline() for docstring
    """
    def __init__(self, x, y, u, v,
                 density, angle,
                 arrow_scale, **kwargs):
        self.x = np.array(x)
        self.y = np.array(y)
        self.u = np.array(u)
        self.v = np.array(v)
        self.angle = angle
        self.arrow_scale = arrow_scale
        self.density = int(30 * density)  # Scale similarly to other functions
        self.delta_x = self.x[1] - self.x[0]
        self.delta_y = self.y[1] - self.y[0]
        self.val_x = self.x
        self.val_y = self.y

        # Set up spacing
        self.blank = np.zeros((self.density, self.density))
        self.spacing_x = len(self.x) / float(self.density - 1)
        self.spacing_y = len(self.y) / float(self.density - 1)
        self.trajectories = []

        # Rescale speed onto axes-coordinates
        self.u = self.u / (self.x[-1] - self.x[0])
        self.v = self.v / (self.y[-1] - self.y[0])
        self.speed = np.sqrt(self.u ** 2 + self.v ** 2)

        # Rescale u and v for integrations.
        self.u *= len(self.x)
        self.v *= len(self.y)
        self.st_x = []
        self.st_y = []
        self.get_streamlines()
        streamline_x, streamline_y = self.sum_streamlines()
        arrows_x, arrows_y = self.get_streamline_arrows()

    def blank_pos(self, xi, yi):
        """
        Set up positions for trajectories to be used with rk4 function.
        """
        return (int((xi / self.spacing_x) + 0.5),
                int((yi / self.spacing_y) + 0.5))

    def value_at(self, a, xi, yi):
        """
        Set up for RK4 function, based on Bokeh's streamline code
        """
        if isinstance(xi, np.ndarray):
            self.x = xi.astype(np.int)
            self.y = yi.astype(np.int)
        else:
            self.val_x = np.int(xi)
            self.val_y = np.int(yi)
        a00 = a[self.val_y, self.val_x]
        a01 = a[self.val_y, self.val_x + 1]
        a10 = a[self.val_y + 1, self.val_x]
        a11 = a[self.val_y + 1, self.val_x + 1]
        xt = xi - self.val_x
        yt = yi - self.val_y
        a0 = a00 * (1 - xt) + a01 * xt
        a1 = a10 * (1 - xt) + a11 * xt
        return a0 * (1 - yt) + a1 * yt

    def rk4_integrate(self, x0, y0):
        """
        RK4 forward and back trajectories from the initial conditions.

        Adapted from Bokeh's streamline -uses Runge-Kutta method to fill
        x and y trajectories then checks length of traj (s in units of axes)
        """
        def f(xi, yi):
            dt_ds = 1. / self.value_at(self.speed, xi, yi)
            ui = self.value_at(self.u, xi, yi)
            vi = self.value_at(self.v, xi, yi)
            return ui * dt_ds, vi * dt_ds

        def g(xi, yi):
            dt_ds = 1. / self.value_at(self.speed, xi, yi)
            ui = self.value_at(self.u, xi, yi)
            vi = self.value_at(self.v, xi, yi)
            return -ui * dt_ds, -vi * dt_ds

        check = lambda xi, yi: (0 <= xi < len(self.x) - 1 and
                                0 <= yi < len(self.y) - 1)
        xb_changes = []
        yb_changes = []

        def rk4(x0, y0, f):
            ds = 0.01
            stotal = 0
            xi = x0
            yi = y0
            xb, yb = self.blank_pos(xi, yi)
            xf_traj = []
            yf_traj = []
            while check(xi, yi):
                xf_traj.append(xi)
                yf_traj.append(yi)
                try:
                    k1x, k1y = f(xi, yi)
                    k2x, k2y = f(xi + .5 * ds * k1x, yi + .5 * ds * k1y)
                    k3x, k3y = f(xi + .5 * ds * k2x, yi + .5 * ds * k2y)
                    k4x, k4y = f(xi + ds * k3x, yi + ds * k3y)
                except IndexError:
                    break
                xi += ds * (k1x + 2 * k2x + 2 * k3x + k4x) / 6.
                yi += ds * (k1y + 2 * k2y + 2 * k3y + k4y) / 6.
                if not check(xi, yi):
                    break
                stotal += ds
                new_xb, new_yb = self.blank_pos(xi, yi)
                if new_xb != xb or new_yb != yb:
                    if self.blank[new_yb, new_xb] == 0:
                        self.blank[new_yb, new_xb] = 1
                        xb_changes.append(new_xb)
                        yb_changes.append(new_yb)
                        xb = new_xb
                        yb = new_yb
                    else:
                        break
                if stotal > 2:
                    break
            return stotal, xf_traj, yf_traj

        sf, xf_traj, yf_traj = rk4(x0, y0, f)
        sb, xb_traj, yb_traj = rk4(x0, y0, g)
        stotal = sf + sb
        x_traj = xb_traj[::-1] + xf_traj[1:]
        y_traj = yb_traj[::-1] + yf_traj[1:]

        if len(x_traj) < 1:
            return None
        if stotal > .2:
            initxb, inityb = self.blank_pos(x0, y0)
            self.blank[inityb, initxb] = 1
            return x_traj, y_traj
        else:
            for xb, yb in zip(xb_changes, yb_changes):
                self.blank[yb, xb] = 0
            return None

    def traj(self, xb, yb):
        """
        Integrate trajectories

        :param (int) xb: results of passing xi through self.blank_pos
        :param (int) xy: results of passing yi through self.blank_pos

        Calculate each trajectory based on rk4 integrate method.
        """

        if xb < 0 or xb >= self.density or yb < 0 or yb >= self.density:
            return
        if self.blank[yb, xb] == 0:
            t = self.rk4_integrate(xb * self.spacing_x, yb * self.spacing_y)
            if t is not None:
                self.trajectories.append(t)

    def get_streamlines(self):
        """
        Get streamlines by building trajectory set.
        """
        for indent in range(self.density // 2):
            for xi in range(self.density - 2 * indent):
                self.traj(xi + indent, indent)
                self.traj(xi + indent, self.density - 1 - indent)
                self.traj(indent, xi + indent)
                self.traj(self.density - 1 - indent, xi + indent)

        self.st_x = [np.array(t[0]) * self.delta_x + self.x[0] for t in
                     self.trajectories]
        self.st_y = [np.array(t[1]) * self.delta_y + self.y[0] for t in
                     self.trajectories]

        for index in range(len(self.st_x)):
            self.st_x[index] = self.st_x[index].tolist()
            self.st_x[index].append(np.nan)

        for index in range(len(self.st_y)):
            self.st_y[index] = self.st_y[index].tolist()
            self.st_y[index].append(np.nan)

    def get_streamline_arrows(self):
        """
        Makes an arrow for each streamline.

        Gets angle of streamline at 1/3 mark and creates arrow coordinates
        based off of user defined angle and arrow_scale.

        :param (array) st_x: x-values for all streamlines
        :param (array) st_y: y-values for all streamlines
        :param (angle in radians) angle: angle of arrowhead. Default = pi/9
        :param (float in [0,1]) arrow_scale: value to scale length of arrowhead
            Default = .09
        :rtype (list, list) arrows_x: x-values to create arrowhead and
            arrows_y: y-values to create arrowhead
        """
        arrow_end_x = np.empty((len(self.st_x)))
        arrow_end_y = np.empty((len(self.st_y)))
        arrow_start_x = np.empty((len(self.st_x)))
        arrow_start_y = np.empty((len(self.st_y)))
        for index in range(len(self.st_x)):
            arrow_end_x[index] = (self.st_x[index]
                                  [int(len(self.st_x[index]) / 3)])
            arrow_start_x[index] = (self.st_x[index]
                                    [(int(len(self.st_x[index]) / 3)) - 1])
            arrow_end_y[index] = (self.st_y[index]
                                  [int(len(self.st_y[index]) / 3)])
            arrow_start_y[index] = (self.st_y[index]
                                    [(int(len(self.st_y[index]) / 3)) - 1])

        dif_x = arrow_end_x - arrow_start_x
        dif_y = arrow_end_y - arrow_start_y

        streamline_ang = np.arctan(dif_y / dif_x)

        ang1 = streamline_ang + (self.angle)
        ang2 = streamline_ang - (self.angle)

        seg1_x = np.cos(ang1) * self.arrow_scale
        seg1_y = np.sin(ang1) * self.arrow_scale
        seg2_x = np.cos(ang2) * self.arrow_scale
        seg2_y = np.sin(ang2) * self.arrow_scale

        point1_x = np.empty((len(dif_x)))
        point1_y = np.empty((len(dif_y)))
        point2_x = np.empty((len(dif_x)))
        point2_y = np.empty((len(dif_y)))

        for index in range(len(dif_x)):
            if dif_x[index] >= 0:
                point1_x[index] = arrow_end_x[index] - seg1_x[index]
                point1_y[index] = arrow_end_y[index] - seg1_y[index]
                point2_x[index] = arrow_end_x[index] - seg2_x[index]
                point2_y[index] = arrow_end_y[index] - seg2_y[index]
            else:
                point1_x[index] = arrow_end_x[index] + seg1_x[index]
                point1_y[index] = arrow_end_y[index] + seg1_y[index]
                point2_x[index] = arrow_end_x[index] + seg2_x[index]
                point2_y[index] = arrow_end_y[index] + seg2_y[index]

        space = np.empty((len(point1_x)))
        space[:] = np.nan

        # Combine arrays into matrix
        arrows_x = np.matrix([point1_x, arrow_end_x, point2_x, space])
        arrows_x = np.array(arrows_x)
        arrows_x = arrows_x.flatten('F')
        arrows_x = arrows_x.tolist()

        # Combine arrays into matrix
        arrows_y = np.matrix([point1_y, arrow_end_y, point2_y, space])
        arrows_y = np.array(arrows_y)
        arrows_y = arrows_y.flatten('F')
        arrows_y = arrows_y.tolist()

        return arrows_x, arrows_y

    def sum_streamlines(self):
        """
        Makes all streamlines readable as a single trace.

        :rtype (list, list): streamline_x: all x values for each streamline
            combined into single list and streamline_y: all y values for each
            streamline combined into single list
        """
        streamline_x = sum(self.st_x, [])
        streamline_y = sum(self.st_y, [])
        return streamline_x, streamline_y


class _OHLC(FigureFactory):
    """
    Refer to FigureFactory.create_ohlc_increase() for docstring.
    """
    def __init__(self, open, high, low, close, dates, **kwargs):
        self.open = open
        self.high = high
        self.low = low
        self.close = close
        self.empty = [None] * len(open)
        self.dates = dates

        self.all_x = []
        self.all_y = []
        self.increase_x = []
        self.increase_y = []
        self.decrease_x = []
        self.decrease_y = []
        self.get_all_xy()
        self.separate_increase_decrease()

    def get_all_xy(self):
        """
        Zip data to create OHLC shape

        OHLC shape: low to high vertical bar with
        horizontal branches for open and close values.
        If dates were added, the smallest date difference is calculated and
        multiplied by .2 to get the length of the open and close branches.
        If no date data was provided, the x-axis is a list of integers and the
        length of the open and close branches is .2.
        """
        self.all_y = list(zip(self.open, self.open, self.high,
                              self.low, self.close, self.close, self.empty))
        if self.dates is not None:
            date_dif = []
            for i in range(len(self.dates) - 1):
                date_dif.append(self.dates[i + 1] - self.dates[i])
            date_dif_min = (min(date_dif)) / 5
            self.all_x = [[x - date_dif_min, x, x, x, x, x +
                           date_dif_min, None] for x in self.dates]
        else:
            self.all_x = [[x - .2, x, x, x, x, x + .2, None]
                          for x in range(len(self.open))]

    def separate_increase_decrease(self):
        """
        Separate data into two groups: increase and decrease

        (1) Increase, where close > open and
        (2) Decrease, where close <= open
        """
        for index in range(len(self.open)):
            if self.close[index] is None:
                pass
            elif self.close[index] > self.open[index]:
                self.increase_x.append(self.all_x[index])
                self.increase_y.append(self.all_y[index])
            else:
                self.decrease_x.append(self.all_x[index])
                self.decrease_y.append(self.all_y[index])

    def get_increase(self):
        """
        Flatten increase data and get increase text

        :rtype (list, list, list): flat_increase_x: x-values for the increasing
            trace, flat_increase_y: y=values for the increasing trace and
            text_increase: hovertext for the increasing trace
        """
        flat_increase_x = FigureFactory._flatten(self.increase_x)
        flat_increase_y = FigureFactory._flatten(self.increase_y)
        text_increase = (("Open", "Open", "High",
                          "Low", "Close", "Close", '')
                         * (len(self.increase_x)))

        return flat_increase_x, flat_increase_y, text_increase

    def get_decrease(self):
        """
        Flatten decrease data and get decrease text

        :rtype (list, list, list): flat_decrease_x: x-values for the decreasing
            trace, flat_decrease_y: y=values for the decreasing trace and
            text_decrease: hovertext for the decreasing trace
        """
        flat_decrease_x = FigureFactory._flatten(self.decrease_x)
        flat_decrease_y = FigureFactory._flatten(self.decrease_y)
        text_decrease = (("Open", "Open", "High",
                          "Low", "Close", "Close", '')
                         * (len(self.decrease_x)))

        return flat_decrease_x, flat_decrease_y, text_decrease


class _Candlestick(FigureFactory):
    """
    Refer to FigureFactory.create_candlestick() for docstring.
    """
    def __init__(self, open, high, low, close, dates, **kwargs):
        self.open = open
        self.high = high
        self.low = low
        self.close = close
        if dates is not None:
            self.x = dates
        else:
            self.x = [x for x in range(len(self.open))]
        self.get_candle_increase()

    def get_candle_increase(self):
        """
        Separate increasing data from decreasing data.

        The data is increasing when close value > open value
        and decreasing when the close value <= open value.
        """
        increase_y = []
        increase_x = []
        for index in range(len(self.open)):
            if self.close[index] > self.open[index]:
                increase_y.append(self.low[index])
                increase_y.append(self.open[index])
                increase_y.append(self.close[index])
                increase_y.append(self.close[index])
                increase_y.append(self.close[index])
                increase_y.append(self.high[index])
                increase_x.append(self.x[index])

<<<<<<< HEAD
        increase_dif = [cl - op for (cl, op)
                        in zip(increase_close, increase_open)]

        increase_empty = [None] * len(increase_open)
        stick_increase_y = list(zip(increase_low, increase_open,
                                    increase_close, increase_high,
                                    increase_empty))
        stick_increase_x = [[x, x, x, x, None] for x in increase_x]
        stick_increase_y = FigureFactory._flatten(stick_increase_y)
        stick_increase_x = FigureFactory._flatten(stick_increase_x)
=======
        increase_x = [[x, x, x, x, x, x] for x in increase_x]
        increase_x = FigureFactory.flatten(increase_x)
>>>>>>> cff2ab59

        return increase_x, increase_y

    def get_candle_decrease(self):
        """
        Separate increasing data from decreasing data.

        The data is increasing when close value > open value
        and decreasing when the close value <= open value.
        """
        decrease_y = []
        decrease_x = []
        for index in range(len(self.open)):
            if self.close[index] <= self.open[index]:
                decrease_y.append(self.low[index])
                decrease_y.append(self.open[index])
                decrease_y.append(self.close[index])
                decrease_y.append(self.close[index])
                decrease_y.append(self.close[index])
                decrease_y.append(self.high[index])
                decrease_x.append(self.x[index])

<<<<<<< HEAD
        decrease_dif = [op - cl for (op, cl)
                        in zip(decrease_open, decrease_close)]

        decrease_empty = [None] * len(decrease_open)
        stick_decrease_y = list(zip(decrease_low, decrease_close,
                                    decrease_open, decrease_high,
                                    decrease_empty))
        stick_decrease_x = [[x, x, x, x, None] for x in decrease_x]

        stick_decrease_y = FigureFactory._flatten(stick_decrease_y)
        stick_decrease_x = FigureFactory._flatten(stick_decrease_x)

        return (decrease_x, decrease_close, decrease_dif,
                stick_decrease_y, stick_decrease_x)


class _Distplot(FigureFactory):
    """
    Refer to TraceFactory.create_distplot() for docstring
    """
    def __init__(self, hist_data, group_labels,
                 bin_size, curve_type, colors,
                 rug_text, show_hist, show_curve):
        self.hist_data = hist_data
        self.group_labels = group_labels
        self.bin_size = bin_size
        self.show_hist = show_hist
        self.show_curve = show_curve
        self.trace_number = len(hist_data)
        if rug_text:
            self.rug_text = rug_text
        else:
            self.rug_text = [None] * self.trace_number

        self.start = []
        self.end = []
        if colors:
            self.colors = 'colors'
        else:
            self.colors = [
                "rgb(31, 119, 180)", "rgb(255, 127, 14)",
                "rgb(44, 160, 44)", "rgb(214, 39, 40)",
                "rgb(148, 103, 189)", "rgb(140, 86, 75)",
                "rgb(227, 119, 194)", "rgb(127, 127, 127)",
                "rgb(188, 189, 34)", "rgb(23, 190, 207)"]
        self.curve_x = [None] * self.trace_number
        self.curve_y = [None] * self.trace_number

        for trace in self.hist_data:
            self.start.append(min(trace) * 1.)
            self.end.append(max(trace) * 1.)

    def make_hist(self):
        """
        Makes the histogram(s) for FigureFactory.create_distplot().

        :rtype (list) hist: list of histogram representations
        """
        hist = [None] * self.trace_number

        for index in range(self.trace_number):
            hist[index] = dict(type='histogram',
                               x=self.hist_data[index],
                               xaxis='x1',
                               yaxis='y1',
                               histnorm='probability',
                               name=self.group_labels[index],
                               legendgroup=self.group_labels[index],
                               marker=dict(color=self.colors[index]),
                               autobinx=False,
                               xbins=dict(start=self.start[index],
                                          end=self.end[index],
                                          size=self.bin_size),
                               opacity=.7)
        return hist

    def make_kde(self):
        """
        Makes the kernal density estimation(s) for create_distplot().

        This is called when curve_type = 'kde' in create_distplot().

        :rtype (list) curve: list of kde representations
        """
        curve = [None] * self.trace_number
        for index in range(self.trace_number):
            self.curve_x[index] = [self.start[index] +
                                   x * (self.end[index] - self.start[index])
                                   / 500 for x in range(500)]
            self.curve_y[index] = (scipy.stats.gaussian_kde
                                   (self.hist_data[index])
                                   (self.curve_x[index]))
            self.curve_y[index] *= self.bin_size

        for index in range(self.trace_number):
            curve[index] = dict(type='scatter',
                                x=self.curve_x[index],
                                y=self.curve_y[index],
                                xaxis='x1',
                                yaxis='y1',
                                mode='lines',
                                name=self.group_labels[index],
                                legendgroup=self.group_labels[index],
                                showlegend=False if self.show_hist else True,
                                marker=dict(color=self.colors[index]))
        return curve

    def make_normal(self):
        """
        Makes the normal curve(s) for create_distplot().

        This is called when curve_type = 'normal' in create_distplot().

        :rtype (list) curve: list of normal curve representations
        """
        curve = [None] * self.trace_number
        mean = [None] * self.trace_number
        sd = [None] * self.trace_number

        for index in range(self.trace_number):
            mean[index], sd[index] = (scipy.stats.norm.fit
                                      (self.hist_data[index]))
            self.curve_x[index] = [self.start[index] +
                                   x * (self.end[index] - self.start[index])
                                   / 500 for x in range(500)]
            self.curve_y[index] = scipy.stats.norm.pdf(
                self.curve_x[index], loc=mean[index], scale=sd[index])
            self.curve_y[index] *= self.bin_size

        for index in range(self.trace_number):
            curve[index] = dict(type='scatter',
                                x=self.curve_x[index],
                                y=self.curve_y[index],
                                xaxis='x1',
                                yaxis='y1',
                                mode='lines',
                                name=self.group_labels[index],
                                legendgroup=self.group_labels[index],
                                showlegend=False if self.show_hist else True,
                                marker=dict(color=self.colors[index]))
        return curve

    def make_rug(self):
        """
        Makes the rug plot(s) for create_distplot().

        :rtype (list) rug: list of rug plot representations
        """
        rug = [None] * self.trace_number
        for index in range(self.trace_number):

            rug[index] = dict(type='scatter',
                              x=self.hist_data[index],
                              y=([self.group_labels[index]] *
                                 len(self.hist_data[index])),
                              xaxis='x1',
                              yaxis='y2',
                              mode='markers',
                              name=self.group_labels[index],
                              legendgroup=self.group_labels[index],
                              showlegend=(False if self.show_hist or
                                          self.show_curve else True),
                              text=self.rug_text[index],
                              marker=dict(color=self.colors[index],
                                          symbol='line-ns-open'))
        return rug
=======
        decrease_x = [[x, x, x, x, x, x] for x in decrease_x]
        decrease_x = FigureFactory.flatten(decrease_x)

        return decrease_x, decrease_y
>>>>>>> cff2ab59
<|MERGE_RESOLUTION|>--- conflicted
+++ resolved
@@ -3010,21 +3010,8 @@
                 increase_y.append(self.high[index])
                 increase_x.append(self.x[index])
 
-<<<<<<< HEAD
-        increase_dif = [cl - op for (cl, op)
-                        in zip(increase_close, increase_open)]
-
-        increase_empty = [None] * len(increase_open)
-        stick_increase_y = list(zip(increase_low, increase_open,
-                                    increase_close, increase_high,
-                                    increase_empty))
-        stick_increase_x = [[x, x, x, x, None] for x in increase_x]
-        stick_increase_y = FigureFactory._flatten(stick_increase_y)
-        stick_increase_x = FigureFactory._flatten(stick_increase_x)
-=======
         increase_x = [[x, x, x, x, x, x] for x in increase_x]
         increase_x = FigureFactory.flatten(increase_x)
->>>>>>> cff2ab59
 
         return increase_x, increase_y
 
@@ -3047,21 +3034,10 @@
                 decrease_y.append(self.high[index])
                 decrease_x.append(self.x[index])
 
-<<<<<<< HEAD
-        decrease_dif = [op - cl for (op, cl)
-                        in zip(decrease_open, decrease_close)]
-
-        decrease_empty = [None] * len(decrease_open)
-        stick_decrease_y = list(zip(decrease_low, decrease_close,
-                                    decrease_open, decrease_high,
-                                    decrease_empty))
-        stick_decrease_x = [[x, x, x, x, None] for x in decrease_x]
-
-        stick_decrease_y = FigureFactory._flatten(stick_decrease_y)
-        stick_decrease_x = FigureFactory._flatten(stick_decrease_x)
-
-        return (decrease_x, decrease_close, decrease_dif,
-                stick_decrease_y, stick_decrease_x)
+        decrease_x = [[x, x, x, x, x, x] for x in decrease_x]
+        decrease_x = FigureFactory.flatten(decrease_x)
+
+        return decrease_x, decrease_y
 
 
 class _Distplot(FigureFactory):
@@ -3214,9 +3190,3 @@
                               marker=dict(color=self.colors[index],
                                           symbol='line-ns-open'))
         return rug
-=======
-        decrease_x = [[x, x, x, x, x, x] for x in decrease_x]
-        decrease_x = FigureFactory.flatten(decrease_x)
-
-        return decrease_x, decrease_y
->>>>>>> cff2ab59
